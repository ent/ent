// Copyright 2019-present Facebook Inc. All rights reserved.
// This source code is licensed under the Apache 2.0 license found
// in the LICENSE file in the root directory of this source tree.

package schema

import (
	"github.com/facebook/ent"
	"github.com/facebook/ent/schema/edge"
	"github.com/facebook/ent/schema/field"
)

// User holds the schema definition for the User entity.
type User struct {
	ent.Schema
}

// Fields of the User.
func (User) Fields() []ent.Field {
	return []ent.Field{
		field.Int("id").
<<<<<<< HEAD
			Increment(),
=======
			StorageKey("oid"),
>>>>>>> 2bd262a0
	}
}

// Edges of the User.
func (User) Edges() []ent.Edge {
	return []ent.Edge{
		edge.From("groups", Group.Type).
			Ref("users"),
		edge.To("children", User.Type).
			From("parent").
			Unique(),
		edge.To("pets", Pet.Type),
	}
}<|MERGE_RESOLUTION|>--- conflicted
+++ resolved
@@ -19,11 +19,8 @@
 func (User) Fields() []ent.Field {
 	return []ent.Field{
 		field.Int("id").
-<<<<<<< HEAD
-			Increment(),
-=======
+			Increment().
 			StorageKey("oid"),
->>>>>>> 2bd262a0
 	}
 }
 
