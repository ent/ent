--- conflicted
+++ resolved
@@ -311,7 +311,6 @@
 	}).OnlyX(ctx)
 	require.Contains(t, r.T.Ls, "a")
 
-<<<<<<< HEAD
 	t.Run("NullLiteral", func(t *testing.T) {
 		client.User.Delete().ExecX(ctx)
 		users := client.User.CreateBulk(
@@ -336,36 +335,58 @@
 		}).CountX(ctx)
 		require.Equal(t, 2, n, "both u1 and u2 have a 'User' key")
 	})
-=======
-	client.User.Delete().ExecX(ctx)
-	u, err := url.Parse("https://github.com/a8m")
-	require.NoError(t, err)
-	dirs := []http.Dir{"/dev/null"}
-	_, err = client.User.CreateBulk(
-		client.User.Create().SetURL(u),
-		client.User.Create().SetDirs(dirs),
-		client.User.Create().SetT(&schema.T{S: "foobar", Ls: []string{"foo", "bar"}}),
-	).Save(ctx)
-	require.NoError(t, err)
-
-	r = client.User.Query().Where(func(s *sql.Selector) {
-		s.Where(sqljson.StrValueContains(user.FieldDirs, "dev", sqljson.Path("[0]")))
-	}).OnlyX(ctx)
-	require.Equal(t, r.Dirs, dirs)
-
-	r = client.User.Query().Where(func(s *sql.Selector) {
-		s.Where(sqljson.StrValueContains(user.FieldURL, "github", sqljson.Path("Host")))
-	}).OnlyX(ctx)
-	require.Equal(t, r.URL, u)
-
-	r = client.User.Query().Where(func(s *sql.Selector) {
-		s.Where(sqljson.StrValueHasPrefix(user.FieldT, "foo", sqljson.Path("s")))
-	}).OnlyX(ctx)
-	require.Equal(t, r.T.S, "foobar")
-
-	r = client.User.Query().Where(func(s *sql.Selector) {
-		s.Where(sqljson.StrValueHasSuffix(user.FieldT, "bar", sqljson.Path("s")))
-	}).OnlyX(ctx)
-	require.Equal(t, r.T.S, "foobar")
->>>>>>> f9e2609e
+
+	t.Run("Strings", func(t *testing.T) {
+		client.User.Delete().ExecX(ctx)
+		u, err := url.Parse("https://github.com/a8m")
+		require.NoError(t, err)
+		dirs := []http.Dir{"/dev/null"}
+		_, err = client.User.CreateBulk(
+			client.User.Create().SetURL(u),
+			client.User.Create().SetDirs(dirs),
+			client.User.Create().SetT(&schema.T{S: "foobar", Ls: []string{"foo", "bar"}}),
+		).Save(ctx)
+		require.NoError(t, err)
+
+		ps := []*sql.Predicate{
+			sqljson.StringContains(user.FieldDirs, "dev", sqljson.Path("[0]")),
+			sqljson.StringHasPrefix(user.FieldDirs, "/dev", sqljson.Path("[0]")),
+			sqljson.StringHasSuffix(user.FieldDirs, "/null", sqljson.Path("[0]")),
+		}
+		for _, p := range ps {
+			r = client.User.Query().Where(func(s *sql.Selector) { s.Where(p) }).OnlyX(ctx)
+			require.Equal(t, dirs, r.Dirs)
+		}
+		r = client.User.Query().Where(func(s *sql.Selector) { s.Where(sql.And(ps...)) }).OnlyX(ctx)
+		require.Equal(t, dirs, r.Dirs)
+
+		ps = []*sql.Predicate{
+			sqljson.StringContains(user.FieldURL, "hub", sqljson.Path("Host")),
+			sqljson.StringHasPrefix(user.FieldURL, "github", sqljson.Path("Host")),
+			sqljson.StringHasSuffix(user.FieldURL, "hub.com", sqljson.Path("Host")),
+		}
+		for _, p := range ps {
+			r = client.User.Query().Where(func(s *sql.Selector) { s.Where(p) }).OnlyX(ctx)
+			require.Equal(t, u, r.URL)
+		}
+
+		ps = []*sql.Predicate{
+			sqljson.StringHasPrefix(user.FieldT, "foo", sqljson.Path("ls", "[0]")),
+			sqljson.StringHasSuffix(user.FieldT, "bar", sqljson.DotPath("ls[1]")),
+			sql.And(
+				sql.Or(
+					sqljson.StringContains(user.FieldT, "foo", sqljson.DotPath("ls[0]")),
+					sqljson.StringContains(user.FieldT, "foo", sqljson.DotPath("ls[1]")),
+				),
+				sql.Or(
+					sqljson.StringContains(user.FieldT, "bar", sqljson.DotPath("ls[0]")),
+					sqljson.StringContains(user.FieldT, "bar", sqljson.DotPath("ls[1]")),
+				),
+			),
+		}
+		for _, p := range ps {
+			r = client.User.Query().Where(func(s *sql.Selector) { s.Where(p) }).OnlyX(ctx)
+			require.Equal(t, []string{"foo", "bar"}, r.T.Ls)
+		}
+	})
 }