--- conflicted
+++ resolved
@@ -981,21 +981,12 @@
 		Where(user.IDIn(foo.ID, bar.ID)).
 		Order(ent.Asc(user.FieldID)).
 		GroupBy(user.FieldID, user.FieldName).
-<<<<<<< HEAD
 		Aggregate(func(s *entsql.Selector) []string {
 			// Join with pet table and calculate the
 			// average age of the pets of each user and number of pets of each user.
-			t := entsql.Table(pet.Table)
-			s.Join(t).On(s.C(user.FieldID), t.C(pet.OwnerColumn))
-			return []string{entsql.As(entsql.Avg(t.C(pet.FieldAge)), "average"), entsql.As(entsql.Count("*"), "count")}
-=======
-		Aggregate(func(s *sql.Selector) string {
-			// Join with pet table and calculate the
-			// average age of the pets of each user.
 			t := sql.Table(pet.Table)
 			s.Join(t).On(s.C(user.FieldID), t.C(pet.OwnerColumn))
-			return sql.As(sql.Avg(t.C(pet.FieldAge)), "average")
->>>>>>> 9fb76ef5
+			return []string{sql.As(sql.Avg(t.C(pet.FieldAge)), "average"), sql.As(entsql.Count("*"), "count")}
 		}).
 		ScanX(ctx, &v3)
 	require.Len(v3, 2)
@@ -1006,9 +997,7 @@
 	require.Equal(bar.ID, v3[1].ID)
 	require.Equal(bar.Name, v3[1].Name)
 	require.Equal(7.5, v3[1].Average)
-<<<<<<< HEAD
 	require.Equal(2, v3[1].Count)
-=======
 
 	var v4 []struct {
 		ID    int    `sql:"id"`
@@ -1032,7 +1021,6 @@
 	require.Equal(v4[2].Owner, "bar")
 	require.Equal(v4[3].Name, "d")
 	require.Equal(v4[3].Owner, "bar")
->>>>>>> 9fb76ef5
 }
 
 func ClearFields(t *testing.T, client *ent.Client) {
