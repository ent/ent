// Copyright 2019-present Facebook Inc. All rights reserved.
// This source code is licensed under the Apache 2.0 license found
// in the LICENSE file in the root directory of this source tree.

package integration

import (
	"context"
	"math"
	"net"
	"net/http"
	"net/url"
	"testing"
	"time"

	"entgo.io/ent/dialect/sql"
	"entgo.io/ent/entc/integration/ent"
	"entgo.io/ent/entc/integration/ent/fieldtype"
	"entgo.io/ent/entc/integration/ent/role"
	"entgo.io/ent/entc/integration/ent/schema"
	"entgo.io/ent/entc/integration/ent/task"

	"github.com/google/uuid"
	"github.com/stretchr/testify/require"
)

func Types(t *testing.T, client *ent.Client) {
	ctx := context.Background()
	require := require.New(t)

	link, err := url.Parse("localhost")
	require.NoError(err)

	bigint := schema.NewBigInt(0)
	require.NoError(bigint.Scan("1000"))

	ft := client.FieldType.Create().
		SetInt(1).
		SetInt8(8).
		SetInt16(16).
		SetInt32(32).
		SetInt64(64).
		SaveX(ctx)

	require.NotEmpty(t, ft.ID)
	require.Equal(1, ft.Int)
	require.Equal(int8(8), ft.Int8)
	require.Equal(int16(16), ft.Int16)
	require.Equal(int32(32), ft.Int32)
	require.Equal(int64(64), ft.Int64)
	require.Nil(ft.NullLink)
	require.Nil(ft.NilPair)
	require.Nil(ft.Deleted)

	ft = client.FieldType.Create().
		SetInt(1).
		SetInt8(math.MinInt8).
		SetInt16(math.MinInt16).
		SetInt32(math.MinInt16).
		SetInt64(math.MinInt16).
		SetOptionalInt8(math.MinInt8).
		SetOptionalInt16(math.MinInt16).
		SetOptionalInt32(math.MinInt32).
		SetOptionalInt64(math.MinInt64).
		SetNillableInt8(math.MinInt8).
		SetNillableInt16(math.MinInt16).
		SetNillableInt32(math.MinInt32).
		SetNillableInt64(math.MinInt64).
		SetDir("dir").
		SetNdir("ndir").
		SetNullStr(&sql.NullString{String: "not-default", Valid: true}).
		SetLink(schema.Link{URL: link}).
		SetLinkOther(&schema.Link{URL: link}).
		SetNullLink(&schema.Link{URL: link}).
		SetRole(role.Admin).
		SetPriority(role.High).
		SetDuration(time.Hour).
		SetPair(schema.Pair{K: []byte("K"), V: []byte("V")}).
		SetNilPair(&schema.Pair{K: []byte("K"), V: []byte("V")}).
		SetStringArray([]string{"foo", "bar", "baz"}).
		SetBigInt(bigint).
		SetRawData([]byte{1, 2, 3}).
		SaveX(ctx)

	require.Equal(int8(math.MinInt8), ft.OptionalInt8)
	require.Equal(int16(math.MinInt16), ft.OptionalInt16)
	require.Equal(int32(math.MinInt32), ft.OptionalInt32)
	require.Equal(int64(math.MinInt64), ft.OptionalInt64)
	require.Equal(int8(math.MinInt8), *ft.NillableInt8)
	require.Equal(int16(math.MinInt16), *ft.NillableInt16)
	require.Equal(int32(math.MinInt32), *ft.NillableInt32)
	require.Equal(int64(math.MinInt64), *ft.NillableInt64)
	require.Equal([]byte{1, 2, 3}, ft.RawData)
	require.Equal(http.Dir("dir"), ft.Dir)
	require.NotNil(*ft.Ndir)
	require.Equal(http.Dir("ndir"), *ft.Ndir)
	require.Equal("default", ft.Str.String)
	require.Equal("not-default", ft.NullStr.String)
	require.Equal("localhost", ft.Link.String())
	require.Equal("localhost", ft.LinkOther.String())
	require.Equal("localhost", ft.NullLink.String())
	require.Equal(net.IP("127.0.0.1").String(), ft.IP.String())
	mac, err := net.ParseMAC("3b:b3:6b:3c:10:79")
	require.Equal(role.Admin, ft.Role)
	require.Equal(role.High, ft.Priority)
	require.NoError(err)
	dt, err := time.Parse(time.RFC3339, "1906-01-02T00:00:00+00:00")
	require.NoError(err)
	require.Equal(schema.Pair{K: []byte("K"), V: []byte("V")}, ft.Pair)
	require.Equal(&schema.Pair{K: []byte("K"), V: []byte("V")}, ft.NilPair)
	require.EqualValues([]string{"foo", "bar", "baz"}, ft.StringArray)
	require.Equal("1000", ft.BigInt.String())
	exists, err := client.FieldType.Query().Where(fieldtype.DurationLT(time.Hour * 2)).Exist(ctx)
	require.NoError(err)
	require.True(exists)
	exists, err = client.FieldType.Query().Where(fieldtype.DurationLT(time.Hour)).Exist(ctx)
	require.NoError(err)
	require.False(exists)

<<<<<<< HEAD
	// err on MaxLen validator
=======
>>>>>>> ad792fe7
	_, err = client.FieldType.Create().
		SetInt(1).
		SetInt8(8).
		SetInt16(16).
		SetInt32(32).
		SetInt64(64).
		SetRawData(make([]byte, 40)).
		Save(ctx)
	require.Error(err)

<<<<<<< HEAD
	// err on MinLen validator
	_, err = client.FieldType.Create().
		SetInt(1).
		SetInt8(8).
		SetInt16(16).
		SetInt32(32).
		SetInt64(64).
		SetRawData(make([]byte, 5)).
		Save(ctx)
	require.Error(err)

=======
>>>>>>> ad792fe7
	ft = ft.Update().
		SetInt(1).
		SetInt8(math.MaxInt8).
		SetInt16(math.MaxInt16).
		SetInt32(math.MaxInt16).
		SetOptionalInt8(math.MaxInt8).
		SetOptionalInt16(math.MaxInt16).
		SetOptionalInt32(math.MaxInt32).
		SetOptionalInt64(math.MaxInt64).
		SetNillableInt8(math.MaxInt8).
		SetNillableInt16(math.MaxInt16).
		SetNillableInt32(math.MaxInt32).
		SetNillableInt64(math.MaxInt64).
		SetDatetime(dt).
		SetDecimal(10.20).
		SetDir("dir").
		SetNdir("ndir").
		SetStr(sql.NullString{String: "str", Valid: true}).
		SetNullStr(&sql.NullString{String: "str", Valid: true}).
		SetLink(schema.Link{URL: link}).
		SetNullLink(&schema.Link{URL: link}).
		SetLinkOther(&schema.Link{URL: link}).
		SetSchemaInt(64).
		SetSchemaInt8(8).
		SetSchemaInt64(64).
		SetMAC(schema.MAC{HardwareAddr: mac}).
		SetPair(schema.Pair{K: []byte("K1"), V: []byte("V1")}).
		SetNilPair(&schema.Pair{K: []byte("K1"), V: []byte("V1")}).
		SetStringArray([]string{"qux"}).
		AddBigInt(bigint).
		SaveX(ctx)

	require.Equal(int8(math.MaxInt8), ft.OptionalInt8)
	require.Equal(int16(math.MaxInt16), ft.OptionalInt16)
	require.Equal(int32(math.MaxInt32), ft.OptionalInt32)
	require.Equal(int64(math.MaxInt64), ft.OptionalInt64)
	require.Equal(int8(math.MaxInt8), *ft.NillableInt8)
	require.Equal(int16(math.MaxInt16), *ft.NillableInt16)
	require.Equal(int32(math.MaxInt32), *ft.NillableInt32)
	require.Equal(int64(math.MaxInt64), *ft.NillableInt64)
	require.Equal(10.20, ft.Decimal)
	require.True(dt.Equal(ft.Datetime))
	require.Equal(http.Dir("dir"), ft.Dir)
	require.NotNil(*ft.Ndir)
	require.Equal(http.Dir("ndir"), *ft.Ndir)
	require.Equal("str", ft.Str.String)
	require.Equal("str", ft.NullStr.String)
	require.Equal("localhost", ft.Link.String())
	require.Equal("localhost", ft.LinkOther.String())
	require.Equal("localhost", ft.NullLink.String())
	require.Equal(schema.Int(64), ft.SchemaInt)
	require.Equal(schema.Int8(8), ft.SchemaInt8)
	require.Equal(schema.Int64(64), ft.SchemaInt64)
	require.Equal(mac.String(), ft.MAC.String())
	require.Equal(schema.Pair{K: []byte("K1"), V: []byte("V1")}, ft.Pair)
	require.Equal(&schema.Pair{K: []byte("K1"), V: []byte("V1")}, ft.NilPair)
	require.EqualValues([]string{"qux"}, ft.StringArray)
	require.Nil(ft.NillableUUID)
	require.Equal(uuid.UUID{}, ft.UUID)
	require.Equal("2000", ft.BigInt.String())
	require.EqualValues(100, ft.Int64, "UpdateDefault sets the value to 100")
	require.EqualValues(100, ft.Duration, "UpdateDefault sets the value to 100ns")

	_, err = client.Task.CreateBulk(
		client.Task.Create().SetPriority(schema.PriorityLow),
		client.Task.Create().SetPriority(schema.PriorityMid),
		client.Task.Create().SetPriority(schema.PriorityHigh),
	).Save(ctx)
	require.NoError(err)
	_, err = client.Task.Create().SetPriority(schema.Priority(10)).Save(ctx)
	require.Error(err)

	tasks := client.Task.Query().Order(ent.Asc(task.FieldPriority)).AllX(ctx)
	require.Equal(schema.PriorityLow, tasks[0].Priority)
	require.Equal(schema.PriorityMid, tasks[1].Priority)
	require.Equal(schema.PriorityHigh, tasks[2].Priority)

	tasks = client.Task.Query().Order(ent.Desc(task.FieldPriority)).AllX(ctx)
	require.Equal(schema.PriorityLow, tasks[2].Priority)
	require.Equal(schema.PriorityMid, tasks[1].Priority)
	require.Equal(schema.PriorityHigh, tasks[0].Priority)
}<|MERGE_RESOLUTION|>--- conflicted
+++ resolved
@@ -117,10 +117,7 @@
 	require.NoError(err)
 	require.False(exists)
 
-<<<<<<< HEAD
 	// err on MaxLen validator
-=======
->>>>>>> ad792fe7
 	_, err = client.FieldType.Create().
 		SetInt(1).
 		SetInt8(8).
@@ -130,8 +127,6 @@
 		SetRawData(make([]byte, 40)).
 		Save(ctx)
 	require.Error(err)
-
-<<<<<<< HEAD
 	// err on MinLen validator
 	_, err = client.FieldType.Create().
 		SetInt(1).
@@ -142,9 +137,6 @@
 		SetRawData(make([]byte, 5)).
 		Save(ctx)
 	require.Error(err)
-
-=======
->>>>>>> ad792fe7
 	ft = ft.Update().
 		SetInt(1).
 		SetInt8(math.MaxInt8).
