--- conflicted
+++ resolved
@@ -36,26 +36,6 @@
 
 // Field represents an ent.Field that was loaded from a complied user package.
 type Field struct {
-<<<<<<< HEAD
-	Name          string            `json:"name,omitempty"`
-	Info          *field.TypeInfo   `json:"type,omitempty"`
-	Tag           string            `json:"tag,omitempty"`
-	Size          *int64            `json:"size,omitempty"`
-	Enums         []string          `json:"enums,omitempty"`
-	Unique        bool              `json:"unique,omitempty"`
-	Nillable      bool              `json:"nillable,omitempty"`
-	Optional      bool              `json:"optional,omitempty"`
-	Default       bool              `json:"default,omitempty"`
-	DefaultValue  interface{}       `json:"default_value,omitempty"`
-	UpdateDefault bool              `json:"update_default,omitempty"`
-	Immutable     bool              `json:"immutable,omitempty"`
-	Validators    int               `json:"validators,omitempty"`
-	StorageKey    string            `json:"storage_key,omitempty"`
-	Position      *Position         `json:"position,omitempty"`
-	Sensitive     bool              `json:"sensitive,omitempty"`
-	Increment     bool              `json:"increment,omitempty"`
-	SchemaType    map[string]string `json:"schema_type,omitempty"`
-=======
 	Name          string                  `json:"name,omitempty"`
 	Info          *field.TypeInfo         `json:"type,omitempty"`
 	Tag           string                  `json:"tag,omitempty"`
@@ -73,8 +53,8 @@
 	Position      *Position               `json:"position,omitempty"`
 	Sensitive     bool                    `json:"sensitive,omitempty"`
 	SchemaType    map[string]string       `json:"schema_type,omitempty"`
+	Increment     bool                    `json:"increment,omitempty"`
 	Annotations   map[string]interface{}  `json:"annotations,omitempty"`
->>>>>>> 2bd262a0
 }
 
 // Edge represents an ent.Edge that was loaded from a complied user package.
