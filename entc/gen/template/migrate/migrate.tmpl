{{/*
Copyright 2019-present Facebook Inc. All rights reserved.
This source code is licensed under the Apache 2.0 license found
in the LICENSE file in the root directory of this source tree.
*/}}

{{/* gotype: entgo.io/ent/entc/gen.Graph */}}

{{ define "migrate" }}

{{- with extend $ "Package" "migrate" -}}
	{{ template "header" . }}
{{ end }}

import (
	"context"
	"fmt"

	"entgo.io/ent/dialect"
	"entgo.io/ent/dialect/sql/schema"
)

var (
	// WithGlobalUniqueID sets the universal ids options to the migration.
	// If this option is enabled, ent migration will allocate a 1<<32 range
	// for the ids of each entity (table).
	// Note that this option cannot be applied on tables that already exist.
	WithGlobalUniqueID = schema.WithGlobalUniqueID
	// WithDropColumn sets the drop column option to the migration.
	// If this option is enabled, ent migration will drop old columns
	// that were used for both fields and edges. This defaults to false.
	WithDropColumn = schema.WithDropColumn
	// WithDropIndex sets the drop index option to the migration.
	// If this option is enabled, ent migration will drop old indexes
	// that were defined in the schema. This defaults to false.
	// Note that unique constraints are defined using `UNIQUE INDEX`,
	// and therefore, it's recommended to enable this option to get more
	// flexibility in the schema changes.
	WithDropIndex = schema.WithDropIndex
	// WithForeignKeys enables creating foreign-key in schema DDL. This defaults to true.
	WithForeignKeys = schema.WithForeignKeys
)

// Schema is the API for creating, migrating and dropping a schema.
type Schema struct {
	drv dialect.Driver
}

// NewSchema creates a new schema client.
func NewSchema(drv dialect.Driver) *Schema { return &Schema{drv: drv} }

// Create creates all schema resources.
func (s *Schema) Create(ctx context.Context, opts ...schema.MigrateOption) error {
<<<<<<< HEAD
	if s.drv.Dialect() == dialect.SQLServer {
    		return nil
    	}
=======
	return Create(ctx, s, Tables, opts...)
}

// Create creates all table resources using the given schema driver.
func Create(ctx context.Context, s *Schema, tables []*schema.Table, opts ...schema.MigrateOption) error {
>>>>>>> 311d7606
	migrate, err := schema.NewMigrate(s.drv, opts...)
	if err != nil {
		return fmt.Errorf("ent/migrate: %w", err)
	}
	return migrate.Create(ctx, tables...)
}

{{ if $.Config.FeatureEnabled "sql/versioned-migration" }}{{ template "migrate/diff" $ }}{{ end }}

// WriteTo writes the schema changes to w instead of running them against the database.
//
// 	if err := client.Schema.WriteTo(context.Background(), os.Stdout); err != nil {
//		log.Fatal(err)
// 	}
//
func (s *Schema) WriteTo(ctx context.Context, w io.Writer, opts ...schema.MigrateOption) error {
	return Create(ctx, &Schema{drv: &schema.WriteDriver{Writer: w, Driver: s.drv,}}, Tables, opts...)
}
{{ end }}<|MERGE_RESOLUTION|>--- conflicted
+++ resolved
@@ -51,17 +51,9 @@
 
 // Create creates all schema resources.
 func (s *Schema) Create(ctx context.Context, opts ...schema.MigrateOption) error {
-<<<<<<< HEAD
 	if s.drv.Dialect() == dialect.SQLServer {
     		return nil
     	}
-=======
-	return Create(ctx, s, Tables, opts...)
-}
-
-// Create creates all table resources using the given schema driver.
-func Create(ctx context.Context, s *Schema, tables []*schema.Table, opts ...schema.MigrateOption) error {
->>>>>>> 311d7606
 	migrate, err := schema.NewMigrate(s.drv, opts...)
 	if err != nil {
 		return fmt.Errorf("ent/migrate: %w", err)
