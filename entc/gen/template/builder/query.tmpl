--- conflicted
+++ resolved
@@ -303,13 +303,10 @@
 		// clone intermediate query.
 		{{ $.Storage }}: {{ $receiver }}.{{ $.Storage }}.Clone(),
 		path: {{ $receiver }}.path,
-<<<<<<< HEAD
 		modifiers: {{ $receiver }}.modifiers,
-=======
 		{{- if $.FeatureEnabled "sql/modifier" }}
 			modifiers: append([]func(*sql.Selector){}, {{ $receiver }}.modifiers...),
 		{{- end }}
->>>>>>> 459b7725
 	}
 }
 
