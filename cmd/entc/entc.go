--- conflicted
+++ resolved
@@ -64,9 +64,6 @@
 				"entc describe github.com/a8m/x",
 			),
 			Args: cobra.ExactArgs(1),
-<<<<<<< HEAD
-			Run:  describe,
-=======
 			Run: func(cmd *cobra.Command, path []string) {
 				graph, err := entc.LoadGraph(path[0], &gen.Config{})
 				if err != nil {
@@ -74,7 +71,6 @@
 				}
 				printer{os.Stdout}.Print(graph)
 			},
->>>>>>> f9be6923
 		},
 		func() *cobra.Command {
 			var (
@@ -254,13 +250,6 @@
 	return strings.Join(ex, "\n")
 }
 
-func describe(cmd *cobra.Command, path []string) {
-	graph, err := entc.LoadGraph(path[0], &gen.Config{})
-	failOnErr(err)
-	p := printer{os.Stdout}
-	p.Print(graph)
-}
-
 func clean(cmd *cobra.Command, path []string) {
 	// delete .go files
 	err := filepath.Walk(path[0], func(fpath string, info os.FileInfo, err error) error {
@@ -279,7 +268,9 @@
 		}
 		return nil
 	})
-	failOnErr(err)
+	if err != nil {
+		log.Fatalln(err)
+	}
 
 	// delete empty directories
 	err = filepath.Walk(path[0], func(fpath string, info os.FileInfo, err error) error {
@@ -303,5 +294,7 @@
 		}
 		return nil
 	})
-	failOnErr(err)
+	if err != nil {
+		log.Fatalln(err)
+	}
 }