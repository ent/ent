--- conflicted
+++ resolved
@@ -401,10 +401,7 @@
 
 - `[]byte`
   - `MaxLen(i)`
-<<<<<<< HEAD
-	- `MinLen(i)`
-=======
->>>>>>> ad792fe7
+  - `MinLen(i)`
 
 ## Optional
 
