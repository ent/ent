// Copyright 2019-present Facebook Inc. All rights reserved.
// This source code is licensed under the Apache 2.0 license found
// in the LICENSE file in the root directory of this source tree.

package schema

import (
	"context"
	"fmt"
	"reflect"
	"strconv"
	"strings"
	"unicode"

	"entgo.io/ent/dialect"
	"entgo.io/ent/dialect/sql"
	"entgo.io/ent/schema/field"

	"ariga.io/atlas/sql/migrate"
	"ariga.io/atlas/sql/postgres"
	"ariga.io/atlas/sql/schema"
)

// Postgres is a postgres migration driver.
type Postgres struct {
	dialect.Driver
	schema  string
	version string
}

// init loads the Postgres version from the database for later use in the migration process.
// It returns an error if the server version is lower than v10.
func (d *Postgres) init(ctx context.Context) error {
	rows := &sql.Rows{}
	if err := d.Query(ctx, "SHOW server_version_num", []any{}, rows); err != nil {
		return fmt.Errorf("querying server version %w", err)
	}
	defer rows.Close()
	if !rows.Next() {
		if err := rows.Err(); err != nil {
			return err
		}
		return fmt.Errorf("server_version_num variable was not found")
	}
	var version string
	if err := rows.Scan(&version); err != nil {
		return fmt.Errorf("scanning version: %w", err)
	}
	if len(version) < 6 {
		return fmt.Errorf("malformed version: %s", version)
	}
	d.version = fmt.Sprintf("%s.%s.%s", version[:2], version[2:4], version[4:])
	if compareVersions(d.version, "10.0.0") == -1 {
		return fmt.Errorf("unsupported postgres version: %s", d.version)
	}
	return nil
}

// tableExist checks if a table exists in the database and current schema.
func (d *Postgres) tableExist(ctx context.Context, conn dialect.ExecQuerier, name string) (bool, error) {
	query, args := sql.Dialect(dialect.Postgres).
		Select(sql.Count("*")).From(sql.Table("tables").Schema("information_schema")).
		Where(sql.And(
			d.matchSchema(),
			sql.EQ("table_name", name),
		)).Query()
	return exist(ctx, conn, query, args...)
}

// tableExist checks if a foreign-key exists in the current schema.
func (d *Postgres) fkExist(ctx context.Context, tx dialect.Tx, name string) (bool, error) {
	query, args := sql.Dialect(dialect.Postgres).
		Select(sql.Count("*")).From(sql.Table("table_constraints").Schema("information_schema")).
		Where(sql.And(
			d.matchSchema(),
			sql.EQ("constraint_type", "FOREIGN KEY"),
			sql.EQ("constraint_name", name),
		)).Query()
	return exist(ctx, tx, query, args...)
}

// setRange sets restart the identity column to the given offset. Used by the universal-id option.
func (d *Postgres) setRange(ctx context.Context, conn dialect.ExecQuerier, t *Table, value int64) error {
	if value == 0 {
		value = 1 // RESTART value cannot be < 1.
	}
	pk := "id"
	if len(t.PrimaryKey) == 1 {
		pk = t.PrimaryKey[0].Name
	}
	return conn.Exec(ctx, fmt.Sprintf("ALTER TABLE %q ALTER COLUMN %q RESTART WITH %d", t.Name, pk, value), []any{}, nil)
}

// table loads the current table description from the database.
func (d *Postgres) table(ctx context.Context, tx dialect.Tx, name string) (*Table, error) {
	rows := &sql.Rows{}
	query, args := sql.Dialect(dialect.Postgres).
		Select(
			"column_name", "data_type", "is_nullable", "column_default", "udt_name",
			"numeric_precision", "numeric_scale", "character_maximum_length",
		).
		From(sql.Table("columns").Schema("information_schema")).
		Where(sql.And(
			d.matchSchema(),
			sql.EQ("table_name", name),
		)).Query()
	if err := tx.Query(ctx, query, args, rows); err != nil {
		return nil, fmt.Errorf("postgres: reading table description %w", err)
	}
	// Call `Close` in cases of failures (`Close` is idempotent).
	defer rows.Close()
	t := NewTable(name)
	for rows.Next() {
		c := &Column{}
		if err := d.scanColumn(c, rows); err != nil {
			return nil, err
		}
		t.AddColumn(c)
	}
	if err := rows.Err(); err != nil {
		return nil, err
	}
	if err := rows.Close(); err != nil {
		return nil, fmt.Errorf("closing rows %w", err)
	}
	idxs, err := d.indexes(ctx, tx, name)
	if err != nil {
		return nil, err
	}
	// Populate the index information to the table and its columns.
	// We do it manually, because PK and uniqueness information does
	// not exist when querying the information_schema.COLUMNS above.
	for _, idx := range idxs {
		switch {
		case idx.primary:
			for _, name := range idx.columns {
				c, ok := t.column(name)
				if !ok {
					return nil, fmt.Errorf("index %q column %q was not found in table %q", idx.Name, name, t.Name)
				}
				c.Key = PrimaryKey
				t.PrimaryKey = append(t.PrimaryKey, c)
			}
		case idx.Unique && len(idx.columns) == 1:
			name := idx.columns[0]
			c, ok := t.column(name)
			if !ok {
				return nil, fmt.Errorf("index %q column %q was not found in table %q", idx.Name, name, t.Name)
			}
			c.Key = UniqueKey
			c.Unique = true
			fallthrough
		default:
			t.addIndex(idx)
		}
	}
	return t, nil
}

// indexesQuery holds a query format for retrieving
// table indexes of the current schema.
const indexesQuery = `
SELECT i.relname AS index_name,
       a.attname AS column_name,
       idx.indisprimary AS primary,
       idx.indisunique AS unique,
       array_position(idx.indkey, a.attnum) as seq_in_index
FROM pg_class t,
     pg_class i,
     pg_index idx,
     pg_attribute a,
     pg_namespace n
WHERE t.oid = idx.indrelid
  AND i.oid = idx.indexrelid
  AND n.oid = t.relnamespace
  AND a.attrelid = t.oid
  AND a.attnum = ANY(idx.indkey)
  AND t.relkind = 'r'
  AND n.nspname = %s
  AND t.relname = '%s'
ORDER BY index_name, seq_in_index;
`

// indexesQuery returns the query (and its placeholders) for getting table indexes.
func (d *Postgres) indexesQuery(table string) (string, []any) {
	if d.schema != "" {
		return fmt.Sprintf(indexesQuery, "$1", table), []any{d.schema}
	}
	return fmt.Sprintf(indexesQuery, "CURRENT_SCHEMA()", table), nil
}

func (d *Postgres) indexes(ctx context.Context, tx dialect.Tx, table string) (Indexes, error) {
	rows := &sql.Rows{}
	query, args := d.indexesQuery(table)
	if err := tx.Query(ctx, query, args, rows); err != nil {
		return nil, fmt.Errorf("querying indexes for table %s: %w", table, err)
	}
	defer rows.Close()
	var (
		idxs  Indexes
		names = make(map[string]*Index)
	)
	for rows.Next() {
		var (
			seqindex        int
			name, column    string
			unique, primary bool
		)
		if err := rows.Scan(&name, &column, &primary, &unique, &seqindex); err != nil {
			return nil, fmt.Errorf("scanning index description: %w", err)
		}
		// If the index is prefixed with the table, it may was added by
		// `addIndex` and it should be trimmed. But, since entc prefixes
		// all indexes with schema-type, for uncountable types (like, media
		// or equipment) this isn't correct, and we fallback for the real-name.
		short := strings.TrimPrefix(name, table+"_")
		idx, ok := names[short]
		if !ok {
			idx = &Index{Name: short, Unique: unique, primary: primary, realname: name}
			idxs = append(idxs, idx)
			names[short] = idx
		}
		idx.columns = append(idx.columns, column)
	}
	if err := rows.Err(); err != nil {
		return nil, err
	}
	return idxs, nil
}

// maxCharSize defines the maximum size of limited character types in Postgres (10 MB).
const maxCharSize = 10 << 20

// scanColumn scans the information a column from column description.
func (d *Postgres) scanColumn(c *Column, rows *sql.Rows) error {
	var (
		nullable            sql.NullString
		defaults            sql.NullString
		udt                 sql.NullString
		numericPrecision    sql.NullInt64
		numericScale        sql.NullInt64
		characterMaximumLen sql.NullInt64
	)
	if err := rows.Scan(&c.Name, &c.typ, &nullable, &defaults, &udt, &numericPrecision, &numericScale, &characterMaximumLen); err != nil {
		return fmt.Errorf("scanning column description: %w", err)
	}
	if nullable.Valid {
		c.Nullable = nullable.String == "YES"
	}
	switch c.typ {
	case "boolean":
		c.Type = field.TypeBool
	case "smallint":
		c.Type = field.TypeInt16
	case "integer":
		c.Type = field.TypeInt32
	case "bigint":
		c.Type = field.TypeInt64
	case "real":
		c.Type = field.TypeFloat32
	case "double precision":
		c.Type = field.TypeFloat64
	case "numeric", "decimal":
		c.Type = field.TypeFloat64
		// If precision is specified then we should take that into account.
		if numericPrecision.Valid {
			schemaType := fmt.Sprintf("%s(%d,%d)", c.typ, numericPrecision.Int64, numericScale.Int64)
			c.SchemaType = map[string]string{dialect.Postgres: schemaType}
		}
	case "text":
		c.Type = field.TypeString
		c.Size = maxCharSize + 1
	case "character", "character varying":
		c.Type = field.TypeString
		// If character maximum length is specified then we should take that into account.
		if characterMaximumLen.Valid {
			schemaType := fmt.Sprintf("varchar(%d)", characterMaximumLen.Int64)
			c.SchemaType = map[string]string{dialect.Postgres: schemaType}
		}
	case "date", "time with time zone", "time without time zone", "timestamp with time zone", "timestamp without time zone":
		c.Type = field.TypeTime
	case "bytea":
		c.Type = field.TypeBytes
	case "jsonb":
		c.Type = field.TypeJSON
	case "uuid":
		c.Type = field.TypeUUID
	case "cidr", "inet", "macaddr", "macaddr8":
		c.Type = field.TypeOther
	case "point", "line", "lseg", "box", "path", "polygon", "circle":
		c.Type = field.TypeOther
	case "ARRAY":
		c.Type = field.TypeOther
		if !udt.Valid {
			return fmt.Errorf("missing array type for column %q", c.Name)
		}
		// Note that for ARRAY types, the 'udt_name' column holds the array type
		// prefixed with '_'. For example, for 'integer[]' the result is '_int',
		// and for 'text[N][M]' the result is also '_text'. That's because, the
		// database ignores any size or multi-dimensions constraints.
		c.SchemaType = map[string]string{dialect.Postgres: "ARRAY"}
		c.typ = udt.String
	case "USER-DEFINED", "tstzrange", "interval":
		c.Type = field.TypeOther
		if !udt.Valid {
			return fmt.Errorf("missing user defined type for column %q", c.Name)
		}
		c.SchemaType = map[string]string{dialect.Postgres: udt.String}
	}
	switch {
	case !defaults.Valid || c.Type == field.TypeTime || callExpr(defaults.String):
		return nil
	case strings.Contains(defaults.String, "::"):
		parts := strings.Split(defaults.String, "::")
		defaults.String = strings.Trim(parts[0], "'")
		fallthrough
	default:
		return c.ScanDefault(defaults.String)
	}
}

// tBuilder returns the TableBuilder for the given table.
func (d *Postgres) tBuilder(t *Table) *sql.TableBuilder {
	b := sql.Dialect(dialect.Postgres).
		CreateTable(t.Name).IfNotExists()
	for _, c := range t.Columns {
		b.Column(d.addColumn(c))
	}
	for _, pk := range t.PrimaryKey {
		b.PrimaryKey(pk.Name)
	}
	if t.Annotation != nil {
		addChecks(b, t.Annotation)
	}
	return b
}

// cType returns the PostgreSQL string type for this column.
func (d *Postgres) cType(c *Column) (t string) {
	if c.SchemaType != nil && c.SchemaType[dialect.Postgres] != "" {
		return c.SchemaType[dialect.Postgres]
	}
	switch c.Type {
	case field.TypeBool:
		t = "boolean"
	case field.TypeUint8, field.TypeInt8, field.TypeInt16, field.TypeUint16:
		t = "smallint"
	case field.TypeInt32, field.TypeUint32:
		t = "int"
	case field.TypeInt, field.TypeUint, field.TypeInt64, field.TypeUint64:
		t = "bigint"
	case field.TypeFloat32:
		t = c.scanTypeOr("real")
	case field.TypeFloat64:
		t = c.scanTypeOr("double precision")
	case field.TypeBytes:
		t = "bytea"
	case field.TypeJSON:
		t = "jsonb"
	case field.TypeUUID:
		t = "uuid"
	case field.TypeString:
		t = "varchar"
		if c.Size > maxCharSize {
			t = "text"
		}
	case field.TypeTime:
		t = c.scanTypeOr("timestamp with time zone")
	case field.TypeEnum:
		// Currently, the support for enums is weak (application level only.
		// like SQLite). Dialect needs to create and maintain its enum type.
		t = "varchar"
	case field.TypeOther:
		t = c.typ
	default:
		panic(fmt.Sprintf("unsupported type %q for column %q", c.Type.String(), c.Name))
	}
	return t
}

// addColumn returns the ColumnBuilder for adding the given column to a table.
func (d *Postgres) addColumn(c *Column) *sql.ColumnBuilder {
	b := sql.Dialect(dialect.Postgres).
		Column(c.Name).Type(d.cType(c)).Attr(c.Attr)
	c.unique(b)
	if c.Increment {
		b.Attr("GENERATED BY DEFAULT AS IDENTITY")
	}
	c.nullable(b)
	d.writeDefault(b, c, "DEFAULT")
	if c.Collation != "" {
		b.Attr("COLLATE " + strconv.Quote(c.Collation))
	}
	return b
}

// writeDefault writes the `DEFAULT` clause to column builder
// if exists and supported by the driver.
func (d *Postgres) writeDefault(b *sql.ColumnBuilder, c *Column, clause string) {
	if c.Default == nil || !c.supportDefault() {
		return
	}
	attr := fmt.Sprint(c.Default)
	switch v := c.Default.(type) {
	case bool:
		attr = strconv.FormatBool(v)
	case string:
		if t := c.Type; t != field.TypeUUID && t != field.TypeTime && !t.Numeric() {
			// Escape single quote by replacing each with 2.
			attr = fmt.Sprintf("'%s'", strings.ReplaceAll(v, "'", "''"))
		}
	}
	b.Attr(clause + " " + attr)
}

// alterColumn returns list of ColumnBuilder for applying in order to alter a column.
func (d *Postgres) alterColumn(c *Column) (ops []*sql.ColumnBuilder) {
	b := sql.Dialect(dialect.Postgres)
	ops = append(ops, b.Column(c.Name).Type(d.cType(c)))
	if c.Nullable {
		ops = append(ops, b.Column(c.Name).Attr("DROP NOT NULL"))
	} else {
		ops = append(ops, b.Column(c.Name).Attr("SET NOT NULL"))
	}
	if c.Default != nil && c.supportDefault() {
		ops = append(ops, d.writeSetDefault(b.Column(c.Name), c))
	}
	return ops
}

func (d *Postgres) writeSetDefault(b *sql.ColumnBuilder, c *Column) *sql.ColumnBuilder {
	d.writeDefault(b, c, "SET DEFAULT")
	return b
}

// hasUniqueName reports if the index has a unique name in the schema.
func hasUniqueName(i *Index) bool {
<<<<<<< HEAD
	name := i.Name
	// The "_key" suffix is added by Postgres for implicit indexes.
	name = strings.TrimSuffix(name, "_key")
=======
	// Trim the "_key" suffix if it was added by Postgres for implicit indexes.
	name := strings.TrimSuffix(i.Name, "_key")
>>>>>>> e3d3b5ff
	suffix := strings.Join(i.columnNames(), "_")
	if !strings.HasSuffix(name, suffix) {
		return true // Assume it has a custom storage-key.
	}
	// The codegen prefixes by default indexes with the type name.
	// For example, an index "users"("name"), will named as "user_name".
	return name != suffix
}

// addIndex returns the query for adding an index to PostgreSQL.
func (d *Postgres) addIndex(i *Index, table string) *sql.IndexBuilder {
	name := i.Name
	if !hasUniqueName(i) {
		// Since index name should be unique in pg_class for schema,
		// we prefix it with the table name and remove on read.
		name = fmt.Sprintf("%s_%s", table, i.Name)
	}
	idx := sql.Dialect(dialect.Postgres).
		CreateIndex(name).IfNotExists().Table(table)
	if i.Unique {
		idx.Unique()
	}
	for _, c := range i.Columns {
		idx.Column(c.Name)
	}
	return idx
}

// dropIndex drops a Postgres index.
func (d *Postgres) dropIndex(ctx context.Context, tx dialect.Tx, idx *Index, table string) error {
	name := idx.Name
	build := sql.Dialect(dialect.Postgres)
	if prefix := table + "_"; !strings.HasPrefix(name, prefix) && !hasUniqueName(idx) {
		name = prefix + name
	}
	query, args := sql.Dialect(dialect.Postgres).
		Select(sql.Count("*")).From(sql.Table("table_constraints").Schema("information_schema")).
		Where(sql.And(
			d.matchSchema(),
			sql.EQ("constraint_type", "UNIQUE"),
			sql.EQ("constraint_name", name),
		)).
		Query()
	exists, err := exist(ctx, tx, query, args...)
	if err != nil {
		return err
	}
	query, args = build.DropIndex(name).Query()
	if exists {
		query, args = build.AlterTable(table).DropConstraint(name).Query()
	}
	return tx.Exec(ctx, query, args, nil)
}

// isImplicitIndex reports if the index was created implicitly for the unique column.
func (d *Postgres) isImplicitIndex(idx *Index, col *Column) bool {
	return strings.TrimSuffix(idx.Name, "_key") == col.Name && col.Unique
}

// renameColumn returns the statement for renaming a column.
func (d *Postgres) renameColumn(t *Table, old, new *Column) sql.Querier {
	return sql.Dialect(dialect.Postgres).
		AlterTable(t.Name).
		RenameColumn(old.Name, new.Name)
}

// renameIndex returns the statement for renaming an index.
func (d *Postgres) renameIndex(t *Table, old, new *Index) sql.Querier {
	if sfx := "_key"; strings.HasSuffix(old.Name, sfx) && !strings.HasSuffix(new.Name, sfx) {
		new.Name += sfx
	}
	if pfx := t.Name + "_"; strings.HasPrefix(old.realname, pfx) && !strings.HasPrefix(new.Name, pfx) {
		new.Name = pfx + new.Name
	}
	return sql.Dialect(dialect.Postgres).AlterIndex(old.realname).Rename(new.Name)
}

// matchSchema returns the predicate for matching table schema.
func (d *Postgres) matchSchema(columns ...string) *sql.Predicate {
	column := "table_schema"
	if len(columns) > 0 {
		column = columns[0]
	}
	if d.schema != "" {
		return sql.EQ(column, d.schema)
	}
	return sql.EQ(column, sql.Raw("CURRENT_SCHEMA()"))
}

// tables returns the query for getting the in the schema.
func (d *Postgres) tables() sql.Querier {
	return sql.Dialect(dialect.Postgres).
		Select("table_name").
		From(sql.Table("tables").Schema("information_schema")).
		Where(d.matchSchema())
}

// alterColumns returns the queries for applying the columns change-set.
func (d *Postgres) alterColumns(table string, add, modify, drop []*Column) sql.Queries {
	b := sql.Dialect(dialect.Postgres).AlterTable(table)
	for _, c := range add {
		b.AddColumn(d.addColumn(c))
	}
	for _, c := range modify {
		b.ModifyColumns(d.alterColumn(c)...)
	}
	for _, c := range drop {
		b.DropColumn(sql.Dialect(dialect.Postgres).Column(c.Name))
	}
	if len(b.Queries) == 0 {
		return nil
	}
	return sql.Queries{b}
}

// needsConversion reports if column "old" needs to be converted
// (by table altering) to column "new".
func (d *Postgres) needsConversion(old, new *Column) bool {
	oldT, newT := d.cType(old), d.cType(new)
	return oldT != newT && (oldT != "ARRAY" || !arrayType(newT))
}

// callExpr reports if the given string ~looks like a function call expression.
func callExpr(s string) bool {
	if parts := strings.Split(s, "::"); !strings.HasSuffix(s, ")") && strings.HasSuffix(parts[0], ")") {
		s = parts[0]
	}
	i, j := strings.IndexByte(s, '('), strings.LastIndexByte(s, ')')
	if i == -1 || i > j || j != len(s)-1 {
		return false
	}
	for i, r := range s[:i] {
		if !isAlpha(r, i > 0) {
			return false
		}
	}
	return true
}

func isAlpha(r rune, digit bool) bool {
	return 'a' <= r && r <= 'z' || 'A' <= r && r <= 'Z' || r == '_' || digit && '0' <= r && r <= '9'
}

// arrayType reports if the given string is an array type (e.g. int[], text[2]).
func arrayType(t string) bool {
	i, j := strings.LastIndexByte(t, '['), strings.LastIndexByte(t, ']')
	if i == -1 || j == -1 {
		return false
	}
	for _, r := range t[i+1 : j] {
		if !unicode.IsDigit(r) {
			return false
		}
	}
	return true
}

// foreignKeys populates the tables foreign keys using the information_schema tables
func (d *Postgres) foreignKeys(ctx context.Context, tx dialect.Tx, tables []*Table) error {
	var tableLookup = make(map[string]*Table)
	for _, t := range tables {
		tableLookup[t.Name] = t
	}
	for _, t := range tables {
		rows := &sql.Rows{}
		query := fmt.Sprintf(fkQuery, t.Name)
		if err := tx.Query(ctx, query, []any{}, rows); err != nil {
			return fmt.Errorf("querying foreign keys for table %s: %w", t.Name, err)
		}
		defer rows.Close()
		var tableFksLookup = make(map[string]*ForeignKey)
		for rows.Next() {
			var tableSchema, constraintName, tableName, columnName, refTableSchema, refTableName, refColumnName string
			if err := rows.Scan(&tableSchema, &constraintName, &tableName, &columnName, &refTableSchema, &refTableName, &refColumnName); err != nil {
				return fmt.Errorf("scanning index description: %w", err)
			}
			refTable := tableLookup[refTableName]
			if refTable == nil {
				return fmt.Errorf("could not find table: %s", refTableName)
			}
			column, ok := t.column(columnName)
			if !ok {
				return fmt.Errorf("could not find column: %s on table: %s", columnName, tableName)
			}
			refColumn, ok := refTable.column(refColumnName)
			if !ok {
				return fmt.Errorf("could not find ref column: %s on ref table: %s", refTableName, refColumnName)
			}
			if fk, ok := tableFksLookup[constraintName]; ok {
				if _, ok := fk.column(columnName); !ok {
					fk.Columns = append(fk.Columns, column)
				}
				if _, ok := fk.refColumn(refColumnName); !ok {
					fk.RefColumns = append(fk.RefColumns, refColumn)
				}
			} else {
				newFk := &ForeignKey{
					Symbol:     constraintName,
					Columns:    []*Column{column},
					RefTable:   refTable,
					RefColumns: []*Column{refColumn},
				}
				tableFksLookup[constraintName] = newFk
				t.AddForeignKey(newFk)
			}
		}
		if err := rows.Close(); err != nil {
			return err
		}
		if err := rows.Err(); err != nil {
			return err
		}
	}
	return nil
}

// fkQuery holds a query format for retrieving
// foreign keys of the current schema.
const fkQuery = `
SELECT tc.table_schema,
       tc.constraint_name,
       tc.table_name,
       kcu.column_name,
       ccu.table_schema AS foreign_table_schema,
       ccu.table_name   AS foreign_table_name,
       ccu.column_name  AS foreign_column_name
FROM information_schema.table_constraints AS tc
         JOIN information_schema.key_column_usage AS kcu
              ON tc.constraint_name = kcu.constraint_name
                  AND tc.table_schema = kcu.table_schema
         JOIN information_schema.constraint_column_usage AS ccu
              ON ccu.constraint_name = tc.constraint_name
                  AND ccu.table_schema = tc.table_schema
WHERE tc.constraint_type = 'FOREIGN KEY'
  AND tc.table_name = '%s'
order by constraint_name, kcu.ordinal_position;
`

// Atlas integration.

func (d *Postgres) atOpen(conn dialect.ExecQuerier) (migrate.Driver, error) {
	return postgres.Open(&db{ExecQuerier: conn})
}

func (d *Postgres) atTable(t1 *Table, t2 *schema.Table) {
	if t1.Annotation != nil {
		setAtChecks(t1, t2)
	}
}

func (d *Postgres) supportsDefault(*Column) bool {
	// PostgreSQL supports default values for all standard types.
	return true
}

func (d *Postgres) atTypeC(c1 *Column, c2 *schema.Column) error {
	if c1.SchemaType != nil && c1.SchemaType[dialect.Postgres] != "" {
		t, err := postgres.ParseType(strings.ToLower(c1.SchemaType[dialect.Postgres]))
		if err != nil {
			return err
		}
		c2.Type.Type = t
		if s, ok := t.(*postgres.SerialType); c1.foreign != nil && ok {
			c2.Type.Type = s.IntegerType()
		}
		return nil
	}
	var t schema.Type
	switch c1.Type {
	case field.TypeBool:
		t = &schema.BoolType{T: postgres.TypeBoolean}
	case field.TypeUint8, field.TypeInt8, field.TypeInt16, field.TypeUint16:
		t = &schema.IntegerType{T: postgres.TypeSmallInt}
	case field.TypeInt32, field.TypeUint32:
		t = &schema.IntegerType{T: postgres.TypeInt}
	case field.TypeInt, field.TypeUint, field.TypeInt64, field.TypeUint64:
		t = &schema.IntegerType{T: postgres.TypeBigInt}
	case field.TypeFloat32:
		t = &schema.FloatType{T: c1.scanTypeOr(postgres.TypeReal)}
	case field.TypeFloat64:
		t = &schema.FloatType{T: c1.scanTypeOr(postgres.TypeDouble)}
	case field.TypeBytes:
		t = &schema.BinaryType{T: postgres.TypeBytea}
	case field.TypeUUID:
		t = &postgres.UUIDType{T: postgres.TypeUUID}
	case field.TypeJSON:
		t = &schema.JSONType{T: postgres.TypeJSONB}
	case field.TypeString:
		t = &schema.StringType{T: postgres.TypeVarChar}
		if c1.Size > maxCharSize {
			t = &schema.StringType{T: postgres.TypeText}
		}
	case field.TypeTime:
		t = &schema.TimeType{T: c1.scanTypeOr(postgres.TypeTimestampWTZ)}
	case field.TypeEnum:
		// Although atlas supports enum types, we keep backwards compatibility
		// with previous versions of ent and use varchar (see cType).
		t = &schema.StringType{T: postgres.TypeVarChar}
	case field.TypeOther:
		t = &schema.UnsupportedType{T: c1.typ}
	default:
		t, err := postgres.ParseType(strings.ToLower(c1.typ))
		if err != nil {
			return err
		}
		c2.Type.Type = t
	}
	c2.Type.Type = t
	return nil
}

func (d *Postgres) atUniqueC(t1 *Table, c1 *Column, t2 *schema.Table, c2 *schema.Column) {
	// For UNIQUE columns, PostgreSQL creates an implicit index named
	// "<table>_<column>_key<i>".
	for _, idx := range t1.Indexes {
		// Index also defined explicitly, and will be added in atIndexes.
		if idx.Unique && d.atImplicitIndexName(idx, t1, c1) {
			return
		}
	}
	t2.AddIndexes(schema.NewUniqueIndex(fmt.Sprintf("%s_%s_key", t1.Name, c1.Name)).AddColumns(c2))
}

func (d *Postgres) atImplicitIndexName(idx *Index, t1 *Table, c1 *Column) bool {
	p := fmt.Sprintf("%s_%s_key", t1.Name, c1.Name)
	if idx.Name == p {
		return true
	}
	i, err := strconv.ParseInt(strings.TrimPrefix(idx.Name, p), 10, 64)
	return err == nil && i > 0
}

func (d *Postgres) atIncrementC(t *schema.Table, c *schema.Column) {
	// Skip marking this column as an identity in case it is
	// serial type or a default was already defined for it.
	if _, ok := c.Type.Type.(*postgres.SerialType); ok || c.Default != nil {
		t.Attrs = removeAttr(t.Attrs, reflect.TypeOf(&postgres.Identity{}))
		return
	}
	id := &postgres.Identity{}
	for _, a := range t.Attrs {
		if a, ok := a.(*postgres.Identity); ok {
			id = a
		}
	}
	c.AddAttrs(id)
}

func (d *Postgres) atIncrementT(t *schema.Table, v int64) {
	t.AddAttrs(&postgres.Identity{Sequence: &postgres.Sequence{Start: v}})
}

// indexOpClass returns a map holding the operator-class mapping if exists.
func indexOpClass(idx *Index) map[string]string {
	opc := make(map[string]string)
	if idx.Annotation == nil {
		return opc
	}
	// If operator-class (without a name) was defined on
	// the annotation, map it to the single column index.
	if idx.Annotation.OpClass != "" && len(idx.Columns) == 1 {
		opc[idx.Columns[0].Name] = idx.Annotation.OpClass
	}
	for column, op := range idx.Annotation.OpClassColumns {
		opc[column] = op
	}
	return opc
}

func (d *Postgres) atIndex(idx1 *Index, t2 *schema.Table, idx2 *schema.Index) error {
	opc := indexOpClass(idx1)
	for _, c1 := range idx1.Columns {
		c2, ok := t2.Column(c1.Name)
		if !ok {
			return fmt.Errorf("unexpected index %q column: %q", idx1.Name, c1.Name)
		}
		part := &schema.IndexPart{C: c2}
		if v, ok := opc[c1.Name]; ok {
			var op postgres.IndexOpClass
			if err := op.UnmarshalText([]byte(v)); err != nil {
				return fmt.Errorf("unmarshaling operator-class %q for column %q: %v", v, c1.Name, err)
			}
			part.Attrs = append(part.Attrs, &op)
		}
		idx2.AddParts(part)
	}
	if t, ok := indexType(idx1, dialect.Postgres); ok {
		idx2.AddAttrs(&postgres.IndexType{T: t})
	}
	if ant, supportsInclude := idx1.Annotation, compareVersions(d.version, "11.0.0") >= 0; ant != nil && len(ant.IncludeColumns) > 0 && supportsInclude {
		columns := make([]*schema.Column, len(ant.IncludeColumns))
		for i, ic := range ant.IncludeColumns {
			c, ok := t2.Column(ic)
			if !ok {
				return fmt.Errorf("include column %q was not found for index %q", ic, idx1.Name)
			}
			columns[i] = c
		}
		idx2.AddAttrs(&postgres.IndexInclude{Columns: columns})
	}
	if idx1.Annotation != nil && idx1.Annotation.Where != "" {
		idx2.AddAttrs(&postgres.IndexPredicate{P: idx1.Annotation.Where})
	}
	return nil
}

func (Postgres) atTypeRangeSQL(ts ...string) string {
	for i := range ts {
		ts[i] = fmt.Sprintf("('%s')", ts[i])
	}
	return fmt.Sprintf(`INSERT INTO "%s" ("type") VALUES %s`, TypeTable, strings.Join(ts, ", "))
}<|MERGE_RESOLUTION|>--- conflicted
+++ resolved
@@ -435,14 +435,8 @@
 
 // hasUniqueName reports if the index has a unique name in the schema.
 func hasUniqueName(i *Index) bool {
-<<<<<<< HEAD
-	name := i.Name
-	// The "_key" suffix is added by Postgres for implicit indexes.
-	name = strings.TrimSuffix(name, "_key")
-=======
 	// Trim the "_key" suffix if it was added by Postgres for implicit indexes.
 	name := strings.TrimSuffix(i.Name, "_key")
->>>>>>> e3d3b5ff
 	suffix := strings.Join(i.columnNames(), "_")
 	if !strings.HasSuffix(name, suffix) {
 		return true // Assume it has a custom storage-key.
