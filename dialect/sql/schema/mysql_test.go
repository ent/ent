--- conflicted
+++ resolved
@@ -364,17 +364,6 @@
 				mock.tableExists("users", true)
 				mock.ExpectQuery(escape("SELECT `column_name`, `column_type`, `is_nullable`, `column_key`, `column_default`, `extra`, `character_set_name`, `collation_name`, `numeric_precision`, `numeric_scale` FROM `INFORMATION_SCHEMA`.`COLUMNS` WHERE `TABLE_SCHEMA` = (SELECT DATABASE()) AND `TABLE_NAME` = ?")).
 					WithArgs("users").
-<<<<<<< HEAD
-					WillReturnRows(sqlmock.NewRows([]string{"column_name", "column_type", "is_nullable", "column_key", "column_default", "extra", "character_set_name", "collation_name"}).
-						AddRow("id", "bigint(20)", "NO", "PRI", "NULL", "auto_increment", "", "").
-						AddRow("created_at", "datetime", "NO", "YES", "NULL", "", "", "").
-						AddRow("updated_at", "timestamp", "NO", "YES", "NULL", "", "", "").
-						AddRow("deleted_at", "timestamp", "NO", "YES", "NULL", "", "", ""))
-				mock.ExpectQuery(escape("SELECT `index_name`, `column_name`, `non_unique`, `seq_in_index` FROM INFORMATION_SCHEMA.STATISTICS WHERE `TABLE_SCHEMA` = (SELECT DATABASE()) AND `TABLE_NAME` = ? ORDER BY `index_name`, `seq_in_index`")).
-					WithArgs("users").
-					WillReturnRows(sqlmock.NewRows([]string{"index_name", "column_name", "non_unique", "seq_in_index"}).
-						AddRow("PRIMARY", "id", "0", "1"))
-=======
 					WillReturnRows(sqlmock.NewRows([]string{"column_name", "column_type", "is_nullable", "column_key", "column_default", "extra", "character_set_name", "collation_name", "numeric_precision", "numeric_scale"}).
 						AddRow("id", "bigint(20)", "NO", "PRI", "NULL", "auto_increment", "", "", nil, nil).
 						AddRow("created_at", "datetime", "NO", "YES", "NULL", "", "", "", nil, nil).
@@ -384,7 +373,6 @@
 					WithArgs("users").
 					WillReturnRows(sqlmock.NewRows([]string{"index_name", "column_name", "sub_part", "non_unique", "seq_in_index"}).
 						AddRow("PRIMARY", "id", nil, "0", "1"))
->>>>>>> e3d3b5ff
 				mock.ExpectExec(escape("ALTER TABLE `users` MODIFY COLUMN `updated_at` datetime NULL, MODIFY COLUMN `deleted_at` datetime NULL")).
 					WillReturnResult(sqlmock.NewResult(0, 1))
 				mock.ExpectCommit()
