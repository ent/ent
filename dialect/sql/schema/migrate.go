// Copyright 2019-present Facebook Inc. All rights reserved.
// This source code is licensed under the Apache 2.0 license found
// in the LICENSE file in the root directory of this source tree.

package schema

import (
	"context"
	"crypto/md5"
	"errors"
	"fmt"
	"math"

	"ariga.io/atlas/sql/migrate"
	"entgo.io/ent/dialect"
	"entgo.io/ent/dialect/sql"
	"entgo.io/ent/schema/field"
)

const (
	// TypeTable defines the table name holding the type information.
	TypeTable = "ent_types"
	// MaxTypes defines the max number of types can be created when
	// defining universal ids. The left 16-bits are reserved.
	MaxTypes = math.MaxUint16
)

// MigrateOption allows for managing schema configuration using functional options.
type MigrateOption func(*Migrate)

// WithGlobalUniqueID sets the universal ids options to the migration.
// Defaults to false.
func WithGlobalUniqueID(b bool) MigrateOption {
	return func(m *Migrate) {
		m.universalID = b
	}
}

// WithDropColumn sets the columns dropping option to the migration.
// Defaults to false.
func WithDropColumn(b bool) MigrateOption {
	return func(m *Migrate) {
		m.dropColumns = b
	}
}

// WithDropIndex sets the indexes dropping option to the migration.
// Defaults to false.
func WithDropIndex(b bool) MigrateOption {
	return func(m *Migrate) {
		m.dropIndexes = b
	}
}

// WithFixture sets the foreign-key renaming option to the migration when upgrading
// ent from v0.1.0 (issue-#285). Defaults to false.
func WithFixture(b bool) MigrateOption {
	return func(m *Migrate) {
		m.withFixture = b
	}
}

// WithForeignKeys enables creating foreign-key in ddl. Defaults to true.
func WithForeignKeys(b bool) MigrateOption {
	return func(m *Migrate) {
		m.withForeignKeys = b
	}
}

// WithHooks adds a list of hooks to the schema migration.
func WithHooks(hooks ...Hook) MigrateOption {
	return func(m *Migrate) {
		m.hooks = append(m.hooks, hooks...)
	}
}

type (
	// Creator is the interface that wraps the Create method.
	Creator interface {
		// Create creates the given tables in the database. See Migrate.Create for more details.
		Create(context.Context, ...*Table) error
	}

	// The CreateFunc type is an adapter to allow the use of ordinary function as Creator.
	// If f is a function with the appropriate signature, CreateFunc(f) is a Creator that calls f.
	CreateFunc func(context.Context, ...*Table) error

	// Hook defines the "create middleware". A function that gets a Creator and returns a Creator.
	// For example:
	//
	//	hook := func(next schema.Creator) schema.Creator {
	//		return schema.CreateFunc(func(ctx context.Context, tables ...*schema.Table) error {
	//			fmt.Println("Tables:", tables)
	//			return next.Create(ctx, tables...)
	//		})
	//	}
	//
	Hook func(Creator) Creator
)

// Create calls f(ctx, tables...).
func (f CreateFunc) Create(ctx context.Context, tables ...*Table) error {
	return f(ctx, tables...)
}

// Migrate runs the migrations logic for the SQL dialects.
type Migrate struct {
	sqlDialect
	universalID     bool          // global unique ids.
	dropColumns     bool          // drop deleted columns.
	dropIndexes     bool          // drop deleted indexes.
	withFixture     bool          // with fks rename fixture.
	withForeignKeys bool          // with foreign keys
	atlas           *atlasOptions // migrate with atlas.
	typeRanges      []string      // types order by their range.
	hooks           []Hook        // hooks to apply before creation
}

// NewMigrate create a migration structure for the given SQL driver.
func NewMigrate(d dialect.Driver, opts ...MigrateOption) (*Migrate, error) {
	m := &Migrate{withForeignKeys: true, atlas: &atlasOptions{}}
	for _, opt := range opts {
		opt(m)
	}
	switch d.Dialect() {
	case dialect.MySQL:
		m.sqlDialect = &MySQL{Driver: d}
	case dialect.SQLite:
		m.sqlDialect = &SQLite{Driver: d, WithForeignKeys: m.withForeignKeys}
	case dialect.Postgres:
		m.sqlDialect = &Postgres{Driver: d}
	default:
		return nil, fmt.Errorf("sql/schema: unsupported dialect %q", d.Dialect())
	}
	if err := m.setupAtlas(); err != nil {
		return nil, err
	}
	return m, nil
}

// Create creates all schema resources in the database. It works in an "append-only"
// mode, which means, it only creates tables, appends columns to tables or modifies column types.
//
// Column can be modified by turning into a NULL from NOT NULL, or having a type conversion not
// resulting data altering. From example, changing varchar(255) to varchar(120) is invalid, but
// changing varchar(120) to varchar(255) is valid. For more info, see the convert function below.
//
// Note that SQLite dialect does not support (this moment) the "append-only" mode describe above,
// since it's used only for testing.
func (m *Migrate) Create(ctx context.Context, tables ...*Table) error {
	for _, t := range tables {
		m.setupTable(t)
	}
	var creator Creator = CreateFunc(m.create)
	if m.atlas.enabled {
		creator = CreateFunc(m.atCreate)
	}
	for i := len(m.hooks) - 1; i >= 0; i-- {
		creator = m.hooks[i](creator)
	}
	return creator.Create(ctx, tables...)
}

// Diff compares the state read from the StateReader with the state defined by Ent.
// Changes will be written to migration files by the configures Planner.
func (m *Migrate) Diff(ctx context.Context, tables ...*Table) error {
	if m.atlas.dir == nil {
		return errors.New("no migration directory given")
	}
	plan, err := m.atDiff(ctx, m, tables...)
	if err != nil {
		return err
	}
<<<<<<< HEAD
	// Skip if the plan has no changes
	if len(plan.Changes) == 0 {
		return nil
	}
	return migrate.New(nil, m.atlas.dir, m.atlas.fmt).WritePlan(plan)
=======
	return migrate.NewPlanner(nil, m.atlas.dir, migrate.WithFormatter(m.atlas.fmt)).WritePlan(plan)
>>>>>>> 3aab4d91
}

func (m *Migrate) create(ctx context.Context, tables ...*Table) error {
	tx, err := m.Tx(ctx)
	if err != nil {
		return err
	}
	if err := m.init(ctx, tx); err != nil {
		return rollback(tx, err)
	}
	if m.universalID {
		if err := m.types(ctx, tx); err != nil {
			return rollback(tx, err)
		}
	}
	if err := m.txCreate(ctx, tx, tables...); err != nil {
		return rollback(tx, err)
	}
	return tx.Commit()
}

func (m *Migrate) txCreate(ctx context.Context, tx dialect.Tx, tables ...*Table) error {
	for _, t := range tables {
		switch exist, err := m.tableExist(ctx, tx, t.Name); {
		case err != nil:
			return err
		case exist:
			curr, err := m.table(ctx, tx, t.Name)
			if err != nil {
				return err
			}
			if err := m.verify(ctx, tx, curr); err != nil {
				return err
			}
			if err := m.fixture(ctx, tx, curr, t); err != nil {
				return err
			}
			change, err := m.changeSet(curr, t)
			if err != nil {
				return fmt.Errorf("creating changeset for %q: %w", t.Name, err)
			}
			if err := m.apply(ctx, tx, t.Name, change); err != nil {
				return err
			}
		default: // !exist
			query, args := m.tBuilder(t).Query()
			if err := tx.Exec(ctx, query, args, nil); err != nil {
				return fmt.Errorf("create table %q: %w", t.Name, err)
			}
			// If global unique identifier is enabled and it's not
			// a relation table, allocate a range for the table pk.
			if m.universalID && len(t.PrimaryKey) == 1 {
				if err := m.allocPKRange(ctx, tx, t); err != nil {
					return err
				}
			}
			// indexes.
			for _, idx := range t.Indexes {
				query, args := m.addIndex(idx, t.Name).Query()
				if err := tx.Exec(ctx, query, args, nil); err != nil {
					return fmt.Errorf("create index %q: %w", idx.Name, err)
				}
			}
		}
	}
	if !m.withForeignKeys {
		return nil
	}
	// Create foreign keys after tables were created/altered,
	// because circular foreign-key constraints are possible.
	for _, t := range tables {
		if len(t.ForeignKeys) == 0 {
			continue
		}
		fks := make([]*ForeignKey, 0, len(t.ForeignKeys))
		for _, fk := range t.ForeignKeys {
			exist, err := m.fkExist(ctx, tx, fk.Symbol)
			if err != nil {
				return err
			}
			if !exist {
				fks = append(fks, fk)
			}
		}
		if len(fks) == 0 {
			continue
		}
		b := sql.Dialect(m.Dialect()).AlterTable(t.Name)
		for _, fk := range fks {
			b.AddForeignKey(fk.DSL())
		}
		query, args := b.Query()
		if err := tx.Exec(ctx, query, args, nil); err != nil {
			return fmt.Errorf("create foreign keys for %q: %w", t.Name, err)
		}
	}
	return nil
}

// apply applies changes on the given table.
func (m *Migrate) apply(ctx context.Context, tx dialect.Tx, table string, change *changes) error {
	// Constraints should be dropped before dropping columns, because if a column
	// is a part of multi-column constraints (like, unique index), ALTER TABLE
	// might fail if the intermediate state violates the constraints.
	if m.dropIndexes {
		if pr, ok := m.sqlDialect.(preparer); ok {
			if err := pr.prepare(ctx, tx, change, table); err != nil {
				return err
			}
		}
		for _, idx := range change.index.drop {
			if err := m.dropIndex(ctx, tx, idx, table); err != nil {
				return fmt.Errorf("drop index of table %q: %w", table, err)
			}
		}
	}
	var drop []*Column
	if m.dropColumns {
		drop = change.column.drop
	}
	queries := m.alterColumns(table, change.column.add, change.column.modify, drop)
	// If there's actual action to execute on ALTER TABLE.
	for i := range queries {
		query, args := queries[i].Query()
		if err := tx.Exec(ctx, query, args, nil); err != nil {
			return fmt.Errorf("alter table %q: %w", table, err)
		}
	}
	for _, idx := range change.index.add {
		query, args := m.addIndex(idx, table).Query()
		if err := tx.Exec(ctx, query, args, nil); err != nil {
			return fmt.Errorf("create index %q: %w", table, err)
		}
	}
	return nil
}

// changes to apply on existing table.
type changes struct {
	// column changes.
	column struct {
		add    []*Column
		drop   []*Column
		modify []*Column
	}
	// index changes.
	index struct {
		add  Indexes
		drop Indexes
	}
}

// dropColumn returns the dropped column by name (if any).
func (c *changes) dropColumn(name string) (*Column, bool) {
	for _, col := range c.column.drop {
		if col.Name == name {
			return col, true
		}
	}
	return nil, false
}

// changeSet returns a changes object to be applied on existing table.
// It fails if one of the changes is invalid.
func (m *Migrate) changeSet(curr, new *Table) (*changes, error) {
	change := &changes{}
	// pks.
	if len(curr.PrimaryKey) != len(new.PrimaryKey) {
		return nil, fmt.Errorf("cannot change primary key for table: %q", curr.Name)
	}
	for i := range curr.PrimaryKey {
		if curr.PrimaryKey[i].Name != new.PrimaryKey[i].Name {
			return nil, fmt.Errorf("cannot change primary key for table: %q", curr.Name)
		}
	}
	// Add or modify columns.
	for _, c1 := range new.Columns {
		// Ignore primary keys.
		if c1.PrimaryKey() {
			continue
		}
		switch c2, ok := curr.column(c1.Name); {
		case !ok:
			change.column.add = append(change.column.add, c1)
		case !c2.Type.Valid():
			return nil, fmt.Errorf("invalid type %q for column %q", c2.typ, c2.Name)
		// Modify a non-unique column to unique.
		case c1.Unique && !c2.Unique:
			// Make sure the table does not have unique index for this column
			// before adding it to the changeset, because there are 2 ways to
			// configure uniqueness on ent.Field (using the Unique modifier or
			// adding rule on the Indexes option).
			if idx, ok := curr.index(c1.Name); !ok || !idx.Unique {
				change.index.add.append(&Index{
					Name:    c1.Name,
					Unique:  true,
					Columns: []*Column{c1},
					columns: []string{c1.Name},
				})
			}
		// Modify a unique column to non-unique.
		case !c1.Unique && c2.Unique:
			// If the uniqueness was defined on the Indexes option,
			// or was moved from the Unique modifier to the Indexes.
			if idx, ok := new.index(c1.Name); ok && idx.Unique {
				continue
			}
			idx, ok := curr.index(c2.Name)
			if !ok {
				return nil, fmt.Errorf("missing index to drop for unique column %q", c2.Name)
			}
			change.index.drop.append(idx)
		// Extending column types.
		case m.needsConversion(c2, c1):
			if !c2.ConvertibleTo(c1) {
				return nil, fmt.Errorf("changing column type for %q is invalid (%s != %s)", c1.Name, m.cType(c1), m.cType(c2))
			}
			fallthrough
		// Change nullability of a column.
		case c1.Nullable != c2.Nullable:
			change.column.modify = append(change.column.modify, c1)
		// Change default value.
		case c1.Default != nil && c2.Default == nil:
			change.column.modify = append(change.column.modify, c1)
		}
	}
	// Drop columns.
	for _, c1 := range curr.Columns {
		// If a column was dropped, multi-columns indexes that are associated with this column will
		// no longer behave the same. Therefore, these indexes should be dropped too. There's no need
		// to do it explicitly (here), because entc will remove them from the schema specification,
		// and they will be dropped in the block below.
		if _, ok := new.column(c1.Name); !ok {
			change.column.drop = append(change.column.drop, c1)
		}
	}
	// Add or modify indexes.
	for _, idx1 := range new.Indexes {
		switch idx2, ok := curr.index(idx1.Name); {
		case !ok:
			change.index.add.append(idx1)
		// Changing index cardinality require drop and create.
		case idx1.Unique != idx2.Unique:
			change.index.drop.append(idx2)
			change.index.add.append(idx1)
		default:
			im, ok := m.sqlDialect.(interface{ indexModified(old, new *Index) bool })
			// If the dialect supports comparing indexes.
			if ok && im.indexModified(idx2, idx1) {
				change.index.drop.append(idx2)
				change.index.add.append(idx1)
			}
		}
	}
	// Drop indexes.
	for _, idx := range curr.Indexes {
		if _, isFK := new.fk(idx.Name); !isFK && !new.hasIndex(idx.Name, idx.realname) {
			change.index.drop.append(idx)
		}
	}
	return change, nil
}

// fixture is a special migration code for renaming foreign-key columns (issue-#285).
func (m *Migrate) fixture(ctx context.Context, tx dialect.Tx, curr, new *Table) error {
	d, ok := m.sqlDialect.(fkRenamer)
	if !m.withFixture || !m.withForeignKeys || !ok {
		return nil
	}
	rename := make(map[string]*Index)
	for _, fk := range new.ForeignKeys {
		ok, err := m.fkExist(ctx, tx, fk.Symbol)
		if err != nil {
			return fmt.Errorf("checking foreign-key existence %q: %w", fk.Symbol, err)
		}
		if !ok {
			continue
		}
		column, err := m.fkColumn(ctx, tx, fk)
		if err != nil {
			return err
		}
		newcol := fk.Columns[0]
		if column == newcol.Name {
			continue
		}
		query, args := d.renameColumn(curr, &Column{Name: column}, newcol).Query()
		if err := tx.Exec(ctx, query, args, nil); err != nil {
			return fmt.Errorf("rename column %q: %w", column, err)
		}
		prev, ok := curr.column(column)
		if !ok {
			continue
		}
		// Find all indexes that ~maybe need to be renamed.
		for _, idx := range prev.indexes {
			switch _, ok := new.index(idx.Name); {
			// Ignore indexes that exist in the schema, PKs.
			case ok || idx.primary:
			// Index that was created implicitly for a unique
			// column needs to be renamed to the column name.
			case d.isImplicitIndex(idx, prev):
				idx2 := &Index{Name: newcol.Name, Unique: true, Columns: []*Column{newcol}}
				query, args := d.renameIndex(curr, idx, idx2).Query()
				if err := tx.Exec(ctx, query, args, nil); err != nil {
					return fmt.Errorf("rename index %q: %w", prev.Name, err)
				}
				idx.Name = idx2.Name
			default:
				rename[idx.Name] = idx
			}
		}
		// Update the name of the loaded column, so `changeSet` won't create it.
		prev.Name = newcol.Name
	}
	// Go over the indexes that need to be renamed
	// and find their ~identical in the new schema.
	for _, idx := range rename {
	Find:
		// Find its ~identical in the new schema, and rename it
		// if it doesn't exist.
		for _, idx2 := range new.Indexes {
			if _, ok := curr.index(idx2.Name); ok {
				continue
			}
			if idx.sameAs(idx2) {
				query, args := d.renameIndex(curr, idx, idx2).Query()
				if err := tx.Exec(ctx, query, args, nil); err != nil {
					return fmt.Errorf("rename index %q: %w", idx.Name, err)
				}
				idx.Name = idx2.Name
				break Find
			}
		}
	}
	return nil
}

// verify verifies that the auto-increment counter is correct for table with universal-id support.
func (m *Migrate) verify(ctx context.Context, tx dialect.Tx, t *Table) error {
	vr, ok := m.sqlDialect.(verifyRanger)
	if !ok || !m.universalID {
		return nil
	}
	id := indexOf(m.typeRanges, t.Name)
	if id == -1 {
		return nil
	}
	return vr.verifyRange(ctx, tx, t, int64(id<<32))
}

// types loads the type list from the database.
// If the table does not create, it will create one.
func (m *Migrate) types(ctx context.Context, tx dialect.ExecQuerier) error {
	exists, err := m.tableExist(ctx, tx, TypeTable)
	if err != nil {
		return err
	}
	if !exists {
		t := NewTable(TypeTable).
			AddPrimary(&Column{Name: "id", Type: field.TypeUint, Increment: true}).
			AddColumn(&Column{Name: "type", Type: field.TypeString, Unique: true})
		query, args := m.tBuilder(t).Query()
		if err := tx.Exec(ctx, query, args, nil); err != nil {
			return fmt.Errorf("create types table: %w", err)
		}
		return nil
	}
	rows := &sql.Rows{}
	query, args := sql.Dialect(m.Dialect()).
		Select("type").From(sql.Table(TypeTable)).OrderBy(sql.Asc("id")).Query()
	if err := tx.Query(ctx, query, args, rows); err != nil {
		return fmt.Errorf("query types table: %w", err)
	}
	defer rows.Close()
	return sql.ScanSlice(rows, &m.typeRanges)
}

func (m *Migrate) allocPKRange(ctx context.Context, conn dialect.ExecQuerier, t *Table) error {
	r, err := m.pkRange(ctx, conn, t)
	if err != nil {
		return err
	}
	return m.setRange(ctx, conn, t, r)
}

func (m *Migrate) pkRange(ctx context.Context, conn dialect.ExecQuerier, t *Table) (int64, error) {
	id := indexOf(m.typeRanges, t.Name)
	// If the table re-created, re-use its range from
	// the past. Otherwise, allocate a new id-range.
	if id == -1 {
		if len(m.typeRanges) > MaxTypes {
			return 0, fmt.Errorf("max number of types exceeded: %d", MaxTypes)
		}
		query, args := sql.Dialect(m.Dialect()).
			Insert(TypeTable).Columns("type").Values(t.Name).Query()
		if err := conn.Exec(ctx, query, args, nil); err != nil {
			return 0, fmt.Errorf("insert into ent_types: %w", err)
		}
		id = len(m.typeRanges)
		m.typeRanges = append(m.typeRanges, t.Name)
	}
	return int64(id << 32), nil
}

// fkColumn returns the column name of a foreign-key.
func (m *Migrate) fkColumn(ctx context.Context, tx dialect.Tx, fk *ForeignKey) (string, error) {
	t1 := sql.Table("INFORMATION_SCHEMA.KEY_COLUMN_USAGE AS t1").Unquote().As("t1")
	t2 := sql.Table("INFORMATION_SCHEMA.TABLE_CONSTRAINTS AS t2").Unquote().As("t2")
	query, args := sql.Dialect(m.Dialect()).
		Select("column_name").
		From(t1).
		Join(t2).
		On(t1.C("constraint_name"), t2.C("constraint_name")).
		Where(sql.And(
			sql.EQ(t2.C("constraint_type"), sql.Raw("'FOREIGN KEY'")),
			m.sqlDialect.(fkRenamer).matchSchema(t2.C("table_schema")),
			m.sqlDialect.(fkRenamer).matchSchema(t1.C("table_schema")),
			sql.EQ(t2.C("constraint_name"), fk.Symbol),
		)).
		Query()
	rows := &sql.Rows{}
	if err := tx.Query(ctx, query, args, rows); err != nil {
		return "", fmt.Errorf("reading foreign-key %q column: %w", fk.Symbol, err)
	}
	defer rows.Close()
	column, err := sql.ScanString(rows)
	if err != nil {
		return "", fmt.Errorf("scanning foreign-key %q column: %w", fk.Symbol, err)
	}
	return column, nil
}

// setup ensures the table is configured properly, like table columns
// are linked to their indexes, and PKs columns are defined.
func (m *Migrate) setupTable(t *Table) {
	if t.columns == nil {
		t.columns = make(map[string]*Column, len(t.Columns))
	}
	for _, c := range t.Columns {
		t.columns[c.Name] = c
	}
	for _, idx := range t.Indexes {
		idx.Name = m.symbol(idx.Name)
		for _, c := range idx.Columns {
			c.indexes.append(idx)
		}
	}
	for _, pk := range t.PrimaryKey {
		c := t.columns[pk.Name]
		c.Key = PrimaryKey
		pk.Key = PrimaryKey
	}
	for _, fk := range t.ForeignKeys {
		fk.Symbol = m.symbol(fk.Symbol)
		for i := range fk.Columns {
			fk.Columns[i].foreign = fk
		}
	}
}

// symbol makes sure the symbol length is not longer than the maxlength in the dialect.
func (m *Migrate) symbol(name string) string {
	size := 64
	if m.Dialect() == dialect.Postgres {
		size = 63
	}
	if len(name) <= size {
		return name
	}
	return fmt.Sprintf("%s_%x", name[:size-33], md5.Sum([]byte(name)))
}

// rollback calls to tx.Rollback and wraps the given error with the rollback error if occurred.
func rollback(tx dialect.Tx, err error) error {
	err = fmt.Errorf("sql/schema: %w", err)
	if rerr := tx.Rollback(); rerr != nil {
		err = fmt.Errorf("%w: %v", err, rerr)
	}
	return err
}

// exist checks if the given COUNT query returns a value >= 1.
func exist(ctx context.Context, conn dialect.ExecQuerier, query string, args ...interface{}) (bool, error) {
	rows := &sql.Rows{}
	if err := conn.Query(ctx, query, args, rows); err != nil {
		return false, fmt.Errorf("reading schema information %w", err)
	}
	defer rows.Close()
	n, err := sql.ScanInt(rows)
	if err != nil {
		return false, err
	}
	return n > 0, nil
}

func indexOf(a []string, s string) int {
	for i := range a {
		if a[i] == s {
			return i
		}
	}
	return -1
}

type sqlDialect interface {
	atBuilder
	dialect.Driver
	init(context.Context, dialect.ExecQuerier) error
	table(context.Context, dialect.Tx, string) (*Table, error)
	tableExist(context.Context, dialect.ExecQuerier, string) (bool, error)
	fkExist(context.Context, dialect.Tx, string) (bool, error)
	setRange(context.Context, dialect.ExecQuerier, *Table, int64) error
	dropIndex(context.Context, dialect.Tx, *Index, string) error
	// table, column and index builder per dialect.
	cType(*Column) string
	tBuilder(*Table) *sql.TableBuilder
	addIndex(*Index, string) *sql.IndexBuilder
	alterColumns(table string, add, modify, drop []*Column) sql.Queries
	needsConversion(*Column, *Column) bool
}

type preparer interface {
	prepare(context.Context, dialect.Tx, *changes, string) error
}

// fkRenamer is used by the fixture migration (to solve #285),
// and it's implemented by the different dialects for renaming FKs.
type fkRenamer interface {
	matchSchema(...string) *sql.Predicate
	isImplicitIndex(*Index, *Column) bool
	renameIndex(*Table, *Index, *Index) sql.Querier
	renameColumn(*Table, *Column, *Column) sql.Querier
}

// verifyRanger wraps the method for verifying global-id range correctness.
type verifyRanger interface {
	verifyRange(context.Context, dialect.Tx, *Table, int64) error
}<|MERGE_RESOLUTION|>--- conflicted
+++ resolved
@@ -171,15 +171,11 @@
 	if err != nil {
 		return err
 	}
-<<<<<<< HEAD
 	// Skip if the plan has no changes
 	if len(plan.Changes) == 0 {
 		return nil
 	}
-	return migrate.New(nil, m.atlas.dir, m.atlas.fmt).WritePlan(plan)
-=======
 	return migrate.NewPlanner(nil, m.atlas.dir, migrate.WithFormatter(m.atlas.fmt)).WritePlan(plan)
->>>>>>> 3aab4d91
 }
 
 func (m *Migrate) create(ctx context.Context, tables ...*Table) error {
