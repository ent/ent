--- conflicted
+++ resolved
@@ -1396,7 +1396,6 @@
 			wantArgs:  []interface{}{"pedro", "pedro", "pedro", "luna", true},
 		},
 		{
-<<<<<<< HEAD
 			input: func() Querier {
 				t1 := Table("users")
 				return Dialect(dialect.Postgres).
@@ -1414,12 +1413,12 @@
 WHERE (((("users"."id1" = "users"."id2" AND "users"."id1" <> "users"."id2") 
 AND "users"."id1" > "users"."id2") AND "users"."id1" >= "users"."id2") 
 AND "users"."id1" < "users"."id2") AND "users"."id1" <= "users"."id2"`, "\n", ""),
-=======
+		},
+		{
 			input:     Dialect(dialect.Postgres).Insert("users").Columns("id", "email").Values("1", "user@example.com").ConflictColumns("id").UpdateSet("email", "user-1@example.com"),
 			wantQuery: `INSERT INTO "users" ("id", "email") VALUES ($1, $2) ON CONFLICT ("id") DO UPDATE SET "id" = "excluded"."id", "email" = "excluded"."email"`,
 			wantArgs:  []interface{}{"1", "user@example.com"},
 		},
-
 		{
 			input:     Dialect(dialect.Postgres).Insert("users").Columns("id", "email").Values("1", "user@example.com").OnConflict(OpResolveWithIgnore).ConflictColumns("id"),
 			wantQuery: `INSERT INTO "users" ("id", "email") VALUES ($1, $2) ON CONFLICT ("id") DO UPDATE SET "id" = "id", "email" = "email"`,
@@ -1449,7 +1448,6 @@
 			input:     Dialect(dialect.MySQL).Insert("users").Set("email", "user@example.com").OnConflict(OpResolveWithNewValues).ConflictColumns("email"),
 			wantQuery: "INSERT INTO `users` (`email`) VALUES (?) ON DUPLICATE KEY UPDATE `email` = VALUES(`email`)",
 			wantArgs:  []interface{}{"user@example.com"},
->>>>>>> e8a682b2
 		},
 	}
 	for i, tt := range tests {
