// Copyright 2019-present Facebook Inc. All rights reserved.
// This source code is licensed under the Apache 2.0 license found
// in the LICENSE file in the root directory of this source tree.

package sql

import (
	"context"
	"database/sql/driver"
	"fmt"
	"strconv"
	"strings"
	"testing"

	"entgo.io/ent/dialect"
	"github.com/stretchr/testify/require"
)

func TestBuilder(t *testing.T) {
	tests := []struct {
		input     Querier
		wantQuery string
		wantArgs  []interface{}
	}{
		{
			input:     Describe("users"),
			wantQuery: "DESCRIBE `users`",
		},
		{
			input: CreateTable("users").
				Columns(
					Column("id").Type("int").Attr("auto_increment"),
					Column("name").Type("varchar(255)"),
				).
				PrimaryKey("id"),
			wantQuery: "CREATE TABLE `users`(`id` int auto_increment, `name` varchar(255), PRIMARY KEY(`id`))",
		},
		{
			input: Dialect(dialect.Postgres).CreateTable("users").
				Columns(
					Column("id").Type("serial").Attr("PRIMARY KEY"),
					Column("name").Type("varchar"),
				),
			wantQuery: `CREATE TABLE "users"("id" serial PRIMARY KEY, "name" varchar)`,
		},
		{
			input: CreateTable("users").
				Columns(
					Column("id").Type("int").Attr("auto_increment"),
					Column("name").Type("varchar(255)"),
				).
				PrimaryKey("id").
				Charset("utf8mb4"),
			wantQuery: "CREATE TABLE `users`(`id` int auto_increment, `name` varchar(255), PRIMARY KEY(`id`)) CHARACTER SET utf8mb4",
		},
		{
			input: CreateTable("users").
				Columns(
					Column("id").Type("int").Attr("auto_increment"),
					Column("name").Type("varchar(255)"),
				).
				PrimaryKey("id").
				Charset("utf8mb4").
				Collate("utf8mb4_general_ci").
				Options("ENGINE=InnoDB"),
			wantQuery: "CREATE TABLE `users`(`id` int auto_increment, `name` varchar(255), PRIMARY KEY(`id`)) CHARACTER SET utf8mb4 COLLATE utf8mb4_general_ci ENGINE=InnoDB",
		},
		{
			input: CreateTable("users").
				IfNotExists().
				Columns(
					Column("id").Type("int").Attr("auto_increment"),
				).
				PrimaryKey("id", "name"),
			wantQuery: "CREATE TABLE IF NOT EXISTS `users`(`id` int auto_increment, PRIMARY KEY(`id`, `name`))",
		},
		{
			input: CreateTable("users").
				IfNotExists().
				Columns(
					Column("id").Type("int").Attr("auto_increment"),
					Column("card_id").Type("int"),
					Column("doc").Type("longtext").Check(func(b *Builder) {
						b.WriteString("JSON_VALID(").Ident("doc").WriteByte(')')
					}),
				).
				PrimaryKey("id", "name").
				ForeignKeys(ForeignKey().Columns("card_id").
					Reference(Reference().Table("cards").Columns("id")).OnDelete("SET NULL")),
			wantQuery: "CREATE TABLE IF NOT EXISTS `users`(`id` int auto_increment, `card_id` int, `doc` longtext CHECK (JSON_VALID(`doc`)), PRIMARY KEY(`id`, `name`), FOREIGN KEY(`card_id`) REFERENCES `cards`(`id`) ON DELETE SET NULL)",
		},
		{
			input: Dialect(dialect.Postgres).CreateTable("users").
				IfNotExists().
				Columns(
					Column("id").Type("serial"),
					Column("card_id").Type("int"),
				).
				PrimaryKey("id", "name").
				ForeignKeys(ForeignKey().Columns("card_id").
					Reference(Reference().Table("cards").Columns("id")).OnDelete("SET NULL")),
			wantQuery: `CREATE TABLE IF NOT EXISTS "users"("id" serial, "card_id" int, PRIMARY KEY("id", "name"), FOREIGN KEY("card_id") REFERENCES "cards"("id") ON DELETE SET NULL)`,
		},
		{
			input: Dialect(dialect.Oracle).CreateTable("users").
				Columns(
					Column("id").Type("int"),
					Column("name").Type("varchar2(100)"),
				).PrimaryKey("id"),
			wantQuery: `CREATE TABLE users(id int, name varchar2(100), PRIMARY KEY(id))`,
		},
		{
			input: AlterTable("users").
				AddColumn(Column("group_id").Type("int").Attr("UNIQUE")).
				AddForeignKey(ForeignKey().Columns("group_id").
					Reference(Reference().Table("groups").Columns("id")).
					OnDelete("CASCADE"),
				),
			wantQuery: "ALTER TABLE `users` ADD COLUMN `group_id` int UNIQUE, ADD CONSTRAINT FOREIGN KEY(`group_id`) REFERENCES `groups`(`id`) ON DELETE CASCADE",
		},
		{
			input: Dialect(dialect.Oracle).AlterTable("users").
				AddColumn(Column("age").Type("number(3)").Attr("UNIQUE")),
			wantQuery: "ALTER TABLE users ADD age number(3) UNIQUE",
		},
		{
			input: Dialect(dialect.Oracle).AlterTable("users").
				AddColumn(Column("group_id").Type("integer").Attr("UNIQUE")).
				AddConstraint(Constraint("foreign_key_group_id").
					Reference(Reference().Table("groups").Columns("id")).
					OnDelete("CASCADE"),
				),
			wantQuery: "ALTER TABLE users ADD group_id integer UNIQUE CONSTRAINT foreign_key_group_id  REFERENCES groups(id) ON DELETE CASCADE",
		},
		{
			input: Dialect(dialect.Postgres).AlterTable("users").
				AddColumn(Column("group_id").Type("int").Attr("UNIQUE")).
				AddForeignKey(ForeignKey("constraint").Columns("group_id").
					Reference(Reference().Table("groups").Columns("id")).
					OnDelete("CASCADE"),
				),
			wantQuery: `ALTER TABLE "users" ADD COLUMN "group_id" int UNIQUE, ADD CONSTRAINT "constraint" FOREIGN KEY("group_id") REFERENCES "groups"("id") ON DELETE CASCADE`,
		},
		{
			input: AlterTable("users").
				AddColumn(Column("group_id").Type("int").Attr("UNIQUE")).
				AddForeignKey(ForeignKey().Columns("group_id").
					Reference(Reference().Table("groups").Columns("id")),
				),
			wantQuery: "ALTER TABLE `users` ADD COLUMN `group_id` int UNIQUE, ADD CONSTRAINT FOREIGN KEY(`group_id`) REFERENCES `groups`(`id`)",
		},
		{
			input: Dialect(dialect.Oracle).AlterTable("users").
				AddColumn(Column("group_id").Type("integer").Attr("UNIQUE")).
				AddConstraint(Constraint("foreign_key_group_id").
					Reference(Reference().Table("groups").Columns("id")),
				),
			wantQuery: "ALTER TABLE users ADD group_id integer UNIQUE CONSTRAINT foreign_key_group_id  REFERENCES groups(id)",
		},
		{
			input: Dialect(dialect.Postgres).AlterTable("users").
				AddColumn(Column("group_id").Type("int").Attr("UNIQUE")).
				AddForeignKey(ForeignKey().Columns("group_id").
					Reference(Reference().Table("groups").Columns("id")),
				),
			wantQuery: `ALTER TABLE "users" ADD COLUMN "group_id" int UNIQUE, ADD CONSTRAINT FOREIGN KEY("group_id") REFERENCES "groups"("id")`,
		},
		{
			input: AlterTable("users").
				AddColumn(Column("age").Type("int")).
				AddColumn(Column("name").Type("varchar(255)")),
			wantQuery: "ALTER TABLE `users` ADD COLUMN `age` int, ADD COLUMN `name` varchar(255)",
		},
		{
			input: Dialect(dialect.Oracle).AlterTable("users").
				AddColumns(
					Column("age").Type("integer"),
					Column("name").Type("varchar2(255)"),
				),
			wantQuery: "ALTER TABLE users ADD (age integer, name varchar2(255))",
		},
		{
			input: Dialect(dialect.Oracle).AlterTable("users").
				AddColumns(
					Column("age").Type("integer"),
					Column("name").Type("varchar2(255)"),
					Column("address").Type("varchar2(255)"),
				),
			wantQuery: "ALTER TABLE users ADD (age integer, name varchar2(255), address varchar2(255))",
		},
		{
			input: AlterTable("users").
				DropForeignKey("users_parent_id"),
			wantQuery: "ALTER TABLE `users` DROP FOREIGN KEY `users_parent_id`",
		},
		{
			input: Dialect(dialect.Oracle).AlterTable("users").
				DropConstraint("users_parent_id"),
			wantQuery: "ALTER TABLE users DROP CONSTRAINT users_parent_id",
		},
		{
			input: Dialect(dialect.Oracle).AlterTable("users").
				DisableConstraint("users_parent_id"),
			wantQuery: "ALTER TABLE users DISABLE CONSTRAINT users_parent_id",
		},
		{
			input: Dialect(dialect.Oracle).AlterTable("users").
				EnableConstraint("users_parent_id"),
			wantQuery: "ALTER TABLE users ENABLE CONSTRAINT users_parent_id",
		},
		{
			input: Dialect(dialect.Postgres).AlterTable("users").
				AddColumn(Column("age").Type("int")).
				AddColumn(Column("name").Type("varchar(255)")).
				DropConstraint("users_nickname_key"),
			wantQuery: `ALTER TABLE "users" ADD COLUMN "age" int, ADD COLUMN "name" varchar(255), DROP CONSTRAINT "users_nickname_key"`,
		},
		{
			input: AlterTable("users").
				AddForeignKey(ForeignKey().Columns("group_id").
					Reference(Reference().Table("groups").Columns("id")),
				).
				AddForeignKey(ForeignKey().Columns("location_id").
					Reference(Reference().Table("locations").Columns("id")),
				),
			wantQuery: "ALTER TABLE `users` ADD CONSTRAINT FOREIGN KEY(`group_id`) REFERENCES `groups`(`id`), ADD CONSTRAINT FOREIGN KEY(`location_id`) REFERENCES `locations`(`id`)",
		},
		{
			input: Dialect(dialect.Oracle).AlterTable("users").
				AddForeignKey(ForeignKey("constraint_group_id").Columns("group_id").
					Reference(Reference().Table("groups").Columns("id")),
				),
			wantQuery: "ALTER TABLE users ADD CONSTRAINT constraint_group_id FOREIGN KEY(group_id) REFERENCES groups(id)",
		},
		{
			input: AlterTable("users").
				ModifyColumn(Column("age").Type("int")),
			wantQuery: "ALTER TABLE `users` MODIFY COLUMN `age` int",
		},
		{
			input: Dialect(dialect.Oracle).AlterTable("users").
				ModifyColumn(Column("age").Type("number")),
			wantQuery: "ALTER TABLE users MODIFY age number",
		},
		{
			input: Dialect(dialect.Postgres).AlterTable("users").
				ModifyColumn(Column("age").Type("int")),
			wantQuery: `ALTER TABLE "users" ALTER COLUMN "age" TYPE int`,
		},
		{
			input: AlterTable("users").
				ModifyColumn(Column("age").Type("int")).
				DropColumn(Column("name")),
			wantQuery: "ALTER TABLE `users` MODIFY COLUMN `age` int, DROP COLUMN `name`",
		},
		{
			input: Dialect(dialect.Postgres).AlterTable("users").
				ModifyColumn(Column("age").Type("int")).
				DropColumn(Column("name")),
			wantQuery: `ALTER TABLE "users" ALTER COLUMN "age" TYPE int, DROP COLUMN "name"`,
		},
		{
			input: Dialect(dialect.Postgres).AlterTable("users").
				ModifyColumn(Column("age").Type("int")).
				ModifyColumn(Column("age").Attr("SET NOT NULL")).
				ModifyColumn(Column("name").Attr("DROP NOT NULL")),
			wantQuery: `ALTER TABLE "users" ALTER COLUMN "age" TYPE int, ALTER COLUMN "age" SET NOT NULL, ALTER COLUMN "name" DROP NOT NULL`,
		},
		{
			input: Dialect(dialect.Oracle).AlterTable("users").
				ModifyColumns(
					Column("age").Type("number"),
					Column("address").Type("varchar2(255)"),
				),
			wantQuery: `ALTER TABLE users MODIFY (age number, address varchar2(255))`,
		},
		{
			input: AlterTable("users").
				ChangeColumn("old_age", Column("age").Type("int")),
			wantQuery: "ALTER TABLE `users` CHANGE COLUMN `old_age` `age` int",
		},
		{
			input: Dialect(dialect.Oracle).AlterTable("users").
				RenameColumn("old_age", "age"),
			wantQuery: "ALTER TABLE users RENAME COLUMN old_age TO age",
		},
		{
			input: Dialect(dialect.Oracle).AlterTable("users").
				Rename("user_info"),
			wantQuery: `ALTER TABLE users RENAME TO user_info`,
		},
		{
			input: Dialect(dialect.Postgres).AlterTable("users").
				AddColumn(Column("boring").Type("varchar")).
				ModifyColumn(Column("age").Type("int")).
				DropColumn(Column("name")),
			wantQuery: `ALTER TABLE "users" ADD COLUMN "boring" varchar, ALTER COLUMN "age" TYPE int, DROP COLUMN "name"`,
		},
		{
			input:     AlterTable("users").RenameIndex("old", "new"),
			wantQuery: "ALTER TABLE `users` RENAME INDEX `old` TO `new`",
		},
		{
			input: AlterTable("users").
				DropIndex("old").
				AddIndex(CreateIndex("new1").Columns("c1", "c2")).
				AddIndex(CreateIndex("new2").Columns("c1", "c2").Unique()),
			wantQuery: "ALTER TABLE `users` DROP INDEX `old`, ADD INDEX `new1`(`c1`, `c2`), ADD UNIQUE INDEX `new2`(`c1`, `c2`)",
		},
		{
			input: Dialect(dialect.Postgres).AlterIndex("old").
				Rename("new"),
			wantQuery: `ALTER INDEX "old" RENAME TO "new"`,
		},
		{
			input: Dialect(dialect.Oracle).AlterIndex("old").
				Rename("new"),
			wantQuery: `ALTER INDEX old RENAME TO new`,
		},
		{
			input:     Insert("users").Columns("age").Values(1),
			wantQuery: "INSERT INTO `users` (`age`) VALUES (?)",
			wantArgs:  []interface{}{1},
		},
		{
			input:     Insert("users").Columns("age").Values(1).Schema("mydb"),
			wantQuery: "INSERT INTO `mydb`.`users` (`age`) VALUES (?)",
			wantArgs:  []interface{}{1},
		},
		{
			input:     Dialect(dialect.Postgres).Insert("users").Columns("age").Values(1),
			wantQuery: `INSERT INTO "users" ("age") VALUES ($1)`,
			wantArgs:  []interface{}{1},
		},
		{
			input:     Dialect(dialect.Oracle).Insert("users").Columns("age").Values(1),
			wantQuery: `INSERT INTO users (age) VALUES (:1)`,
			wantArgs:  []interface{}{1},
		},
		{
			input:     Dialect(dialect.Oracle).Insert("users").Columns("age").Values(1).Schema("mydb"),
			wantQuery: "INSERT INTO mydb.users (age) VALUES (:1)",
			wantArgs:  []interface{}{1},
		},
		{
			input:     Dialect(dialect.Postgres).Insert("users").Columns("age").Values(1).Schema("mydb"),
			wantQuery: `INSERT INTO "mydb"."users" ("age") VALUES ($1)`,
			wantArgs:  []interface{}{1},
		},
		{
			input:     Dialect(dialect.SQLite).Insert("users").Columns("age").Values(1).Schema("mydb"),
			wantQuery: "INSERT INTO `users` (`age`) VALUES (?)",
			wantArgs:  []interface{}{1},
		},
		{
			input:     Dialect(dialect.Postgres).Insert("users").Columns("age").Values(1).Returning("id"),
			wantQuery: `INSERT INTO "users" ("age") VALUES ($1) RETURNING "id"`,
			wantArgs:  []interface{}{1},
		},
		{
			input:     Dialect(dialect.Postgres).Insert("users").Columns("age").Values(1).Returning("id").Returning("name"),
			wantQuery: `INSERT INTO "users" ("age") VALUES ($1) RETURNING "name"`,
			wantArgs:  []interface{}{1},
		},
		{
			input:     Insert("users").Columns("name", "age").Values("a8m", 10),
			wantQuery: "INSERT INTO `users` (`name`, `age`) VALUES (?, ?)",
			wantArgs:  []interface{}{"a8m", 10},
		},
		{
			input:     Dialect(dialect.Postgres).Insert("users").Columns("name", "age").Values("a8m", 10),
			wantQuery: `INSERT INTO "users" ("name", "age") VALUES ($1, $2)`,
			wantArgs:  []interface{}{"a8m", 10},
		},
		{
			input:     Dialect(dialect.Oracle).Insert("users").Columns("name", "age").Values("a8m", 10),
			wantQuery: `INSERT INTO users (name, age) VALUES (:1, :2)`,
			wantArgs:  []interface{}{"a8m", 10},
		},
		{
			input:     Insert("users").Columns("name", "age").Values("a8m", 10).Values("foo", 20),
			wantQuery: "INSERT INTO `users` (`name`, `age`) VALUES (?, ?), (?, ?)",
			wantArgs:  []interface{}{"a8m", 10, "foo", 20},
		},
		{
			input:     Dialect(dialect.Postgres).Insert("users").Columns("name", "age").Values("a8m", 10).Values("foo", 20),
			wantQuery: `INSERT INTO "users" ("name", "age") VALUES ($1, $2), ($3, $4)`,
			wantArgs:  []interface{}{"a8m", 10, "foo", 20},
		},
		{
			input: Dialect(dialect.Postgres).Insert("users").
				Columns("name", "age").
				Values("a8m", 10).
				Values("foo", 20).
				Values("bar", 30),
			wantQuery: `INSERT INTO "users" ("name", "age") VALUES ($1, $2), ($3, $4), ($5, $6)`,
			wantArgs:  []interface{}{"a8m", 10, "foo", 20, "bar", 30},
		},
		{
			input:     Update("users").Set("name", "foo"),
			wantQuery: "UPDATE `users` SET `name` = ?",
			wantArgs:  []interface{}{"foo"},
		},
		{
			input:     Update("users").Set("name", "foo").Schema("mydb"),
			wantQuery: "UPDATE `mydb`.`users` SET `name` = ?",
			wantArgs:  []interface{}{"foo"},
		},
		{
			input:     Dialect(dialect.Postgres).Update("users").Set("name", "foo"),
			wantQuery: `UPDATE "users" SET "name" = $1`,
			wantArgs:  []interface{}{"foo"},
		},
		{
			input:     Dialect(dialect.Oracle).Update("users").Set("name", "foo"),
			wantQuery: `UPDATE users SET name = :1`,
			wantArgs:  []interface{}{"foo"},
		},
		{
			input:     Dialect(dialect.Postgres).Update("users").Set("name", "foo").Schema("mydb"),
			wantQuery: `UPDATE "mydb"."users" SET "name" = $1`,
			wantArgs:  []interface{}{"foo"},
		},
		{
			input:     Dialect(dialect.Oracle).Update("users").Set("name", "foo").Schema("mydb"),
			wantQuery: `UPDATE mydb.users SET name = :1`,
			wantArgs:  []interface{}{"foo"},
		},
		{
			input:     Dialect(dialect.SQLite).Update("users").Set("name", "foo").Schema("mydb"),
			wantQuery: "UPDATE `users` SET `name` = ?",
			wantArgs:  []interface{}{"foo"},
		},
		{
			input:     Update("users").Set("name", "foo").Set("age", 10),
			wantQuery: "UPDATE `users` SET `name` = ?, `age` = ?",
			wantArgs:  []interface{}{"foo", 10},
		},
		{
			input:     Dialect(dialect.Postgres).Update("users").Set("name", "foo").Set("age", 10),
			wantQuery: `UPDATE "users" SET "name" = $1, "age" = $2`,
			wantArgs:  []interface{}{"foo", 10},
		},
		{
			input:     Dialect(dialect.Oracle).Update("users").Set("name", "foo").Set("age", 10),
			wantQuery: `UPDATE users SET name = :1, age = :2`,
			wantArgs:  []interface{}{"foo", 10},
		},
		{
			input:     Update("users").Set("name", "foo").Where(EQ("name", "bar")),
			wantQuery: "UPDATE `users` SET `name` = ? WHERE `name` = ?",
			wantArgs:  []interface{}{"foo", "bar"},
		},
		{
			input:     Update("users").Set("name", "foo").Where(EQ("name", Expr("?", "bar"))),
			wantQuery: "UPDATE `users` SET `name` = ? WHERE `name` = ?",
			wantArgs:  []interface{}{"foo", "bar"},
		},
		{
			input:     Dialect(dialect.Postgres).Update("users").Set("name", "foo").Where(EQ("name", "bar")),
			wantQuery: `UPDATE "users" SET "name" = $1 WHERE "name" = $2`,
			wantArgs:  []interface{}{"foo", "bar"},
		},
		{
			input:     Dialect(dialect.Oracle).Update("users").Set("name", "foo").Where(EQ("name", "bar")),
			wantQuery: `UPDATE users SET name = :1 WHERE name = :2`,
			wantArgs:  []interface{}{"foo", "bar"},
		},
		{
			input: func() Querier {
				p1, p2 := EQ("name", "bar"), Or(EQ("age", 10), EQ("age", 20))
				return Dialect(dialect.Postgres).
					Update("users").
					Set("name", "foo").
					Where(p1).
					Where(p2).
					Where(p1).
					Where(p2)
			}(),
			wantQuery: `UPDATE "users" SET "name" = $1 WHERE (("name" = $2 AND ("age" = $3 OR "age" = $4)) AND "name" = $5) AND ("age" = $6 OR "age" = $7)`,
			wantArgs:  []interface{}{"foo", "bar", 10, 20, "bar", 10, 20},
		},
		{
			input:     Update("users").Set("name", "foo").SetNull("spouse_id"),
			wantQuery: "UPDATE `users` SET `spouse_id` = NULL, `name` = ?",
			wantArgs:  []interface{}{"foo"},
		},
		{
			input:     Dialect(dialect.Postgres).Update("users").Set("name", "foo").SetNull("spouse_id"),
			wantQuery: `UPDATE "users" SET "spouse_id" = NULL, "name" = $1`,
			wantArgs:  []interface{}{"foo"},
		},
		{
			input:     Dialect(dialect.Oracle).Update("users").Set("name", "foo").SetNull("spouse_id"),
			wantQuery: `UPDATE users SET spouse_id = NULL, name = :1`,
			wantArgs:  []interface{}{"foo"},
		},
		{
			input: Update("users").Set("name", "foo").
				Where(EQ("name", "bar")).
				Where(EQ("age", 20)),
			wantQuery: "UPDATE `users` SET `name` = ? WHERE `name` = ? AND `age` = ?",
			wantArgs:  []interface{}{"foo", "bar", 20},
		},
		{
			input: Dialect(dialect.Postgres).
				Update("users").
				Set("name", "foo").
				Where(EQ("name", "bar")).
				Where(EQ("age", 20)),
			wantQuery: `UPDATE "users" SET "name" = $1 WHERE "name" = $2 AND "age" = $3`,
			wantArgs:  []interface{}{"foo", "bar", 20},
		},
		{
			input: Dialect(dialect.Oracle).
				Update("users").
				Set("name", "foo").
				Where(EQ("name", "bar")).
				Where(EQ("age", 20)),
			wantQuery: `UPDATE users SET name = :1 WHERE name = :2 AND age = :3`,
			wantArgs:  []interface{}{"foo", "bar", 20},
		},
		{
			input: Update("users").
				Set("name", "foo").
				Set("age", 10).
				Where(Or(EQ("name", "bar"), EQ("name", "baz"))),
			wantQuery: "UPDATE `users` SET `name` = ?, `age` = ? WHERE `name` = ? OR `name` = ?",
			wantArgs:  []interface{}{"foo", 10, "bar", "baz"},
		},
		{
			input: Dialect(dialect.Postgres).
				Update("users").
				Set("name", "foo").
				Set("age", 10).
				Where(Or(EQ("name", "bar"), EQ("name", "baz"))),
			wantQuery: `UPDATE "users" SET "name" = $1, "age" = $2 WHERE "name" = $3 OR "name" = $4`,
			wantArgs:  []interface{}{"foo", 10, "bar", "baz"},
		},
		{
			input: Dialect(dialect.Oracle).
				Update("users").
				Set("name", "foo").
				Set("age", 10).
				Where(Or(EQ("name", "bar"), EQ("name", "baz"))),
			wantQuery: `UPDATE users SET name = :1, age = :2 WHERE name = :3 OR name = :4`,
			wantArgs:  []interface{}{"foo", 10, "bar", "baz"},
		},
		{
			input: Update("users").
				Set("name", "foo").
				Set("age", 10).
				Where(P().EQ("name", "foo")),
			wantQuery: "UPDATE `users` SET `name` = ?, `age` = ? WHERE `name` = ?",
			wantArgs:  []interface{}{"foo", 10, "foo"},
		},
		{
			input: Dialect(dialect.Postgres).
				Update("users").
				Set("name", "foo").
				Set("age", 10).
				Where(P().EQ("name", "foo")),
			wantQuery: `UPDATE "users" SET "name" = $1, "age" = $2 WHERE "name" = $3`,
			wantArgs:  []interface{}{"foo", 10, "foo"},
		},
		{
			input: Dialect(dialect.Oracle).
				Update("users").
				Set("name", "foo").
				Set("age", 10).
				Where(P().EQ("name", "foo")),
			wantQuery: `UPDATE users SET name = :1, age = :2 WHERE name = :3`,
			wantArgs:  []interface{}{"foo", 10, "foo"},
		},
		{
			input: Update("users").
				Set("name", "foo").
				Where(And(In("name", "bar", "baz"), NotIn("age", 1, 2))),
			wantQuery: "UPDATE `users` SET `name` = ? WHERE `name` IN (?, ?) AND `age` NOT IN (?, ?)",
			wantArgs:  []interface{}{"foo", "bar", "baz", 1, 2},
		},
		{
			input: Dialect(dialect.Postgres).
				Update("users").
				Set("name", "foo").
				Where(And(In("name", "bar", "baz"), NotIn("age", 1, 2))),
			wantQuery: `UPDATE "users" SET "name" = $1 WHERE "name" IN ($2, $3) AND "age" NOT IN ($4, $5)`,
			wantArgs:  []interface{}{"foo", "bar", "baz", 1, 2},
		},
		{
			input: Dialect(dialect.Oracle).
				Update("users").
				Set("name", "foo").
				Where(And(In("name", "bar", "baz"), NotIn("age", 1, 2))),
			wantQuery: `UPDATE users SET name = :1 WHERE name IN (:2, :3) AND age NOT IN (:4, :5)`,
			wantArgs:  []interface{}{"foo", "bar", "baz", 1, 2},
		},
		{
			input: Update("users").
				Set("name", "foo").
				Where(And(HasPrefix("nickname", "a8m"), Contains("lastname", "mash"))),
			wantQuery: "UPDATE `users` SET `name` = ? WHERE `nickname` LIKE ? AND `lastname` LIKE ?",
			wantArgs:  []interface{}{"foo", "a8m%", "%mash%"},
		},
		{
			input: Dialect(dialect.Postgres).
				Update("users").
				Set("name", "foo").
				Where(And(HasPrefix("nickname", "a8m"), Contains("lastname", "mash"))),
			wantQuery: `UPDATE "users" SET "name" = $1 WHERE "nickname" LIKE $2 AND "lastname" LIKE $3`,
			wantArgs:  []interface{}{"foo", "a8m%", "%mash%"},
		},
		{
			input: Dialect(dialect.Oracle).
				Update("users").
				Set("name", "foo").
				Where(And(HasPrefix("nickname", "a8m"), Contains("lastname", "mash"))),
			wantQuery: `UPDATE users SET name = :1 WHERE nickname LIKE :2 AND lastname LIKE :3`,
			wantArgs:  []interface{}{"foo", "a8m%", "%mash%"},
		},
		{
			input: Update("users").
				Add("age", 1).
				Where(HasPrefix("nickname", "a8m")),
			wantQuery: "UPDATE `users` SET `age` = COALESCE(`age`, ?) + ? WHERE `nickname` LIKE ?",
			wantArgs:  []interface{}{0, 1, "a8m%"},
		},
		{
			input: Dialect(dialect.Postgres).
				Update("users").
				Add("age", 1).
				Where(HasPrefix("nickname", "a8m")),
			wantQuery: `UPDATE "users" SET "age" = COALESCE("age", $1) + $2 WHERE "nickname" LIKE $3`,
			wantArgs:  []interface{}{0, 1, "a8m%"},
		},
		{
			input: Dialect(dialect.Oracle).
				Update("users").
				Add("age", 1).
				Where(HasPrefix("nickname", "a8m")),
			wantQuery: `UPDATE users SET age = COALESCE(age, :1) + :2 WHERE nickname LIKE :3`,
			wantArgs:  []interface{}{0, 1, "a8m%"},
		},
		{
			input: Update("users").
				Add("age", 1).
				Set("nickname", "a8m").
				Add("version", 10).
				Set("name", "mashraki"),
			wantQuery: "UPDATE `users` SET `age` = COALESCE(`age`, ?) + ?, `nickname` = ?, `version` = COALESCE(`version`, ?) + ?, `name` = ?",
			wantArgs:  []interface{}{0, 1, "a8m", 0, 10, "mashraki"},
		},
		{
			input: Dialect(dialect.Postgres).
				Update("users").
				Add("age", 1).
				Set("nickname", "a8m").
				Add("version", 10).
				Set("name", "mashraki"),
			wantQuery: `UPDATE "users" SET "age" = COALESCE("age", $1) + $2, "nickname" = $3, "version" = COALESCE("version", $4) + $5, "name" = $6`,
			wantArgs:  []interface{}{0, 1, "a8m", 0, 10, "mashraki"},
		},
		{
			input: Dialect(dialect.Oracle).
				Update("users").
				Add("age", 1).
				Set("nickname", "a8m").
				Add("version", 10).
				Set("name", "mashraki"),
			wantQuery: `UPDATE users SET age = COALESCE(age, :1) + :2, nickname = :3, version = COALESCE(version, :4) + :5, name = :6`,
			wantArgs:  []interface{}{0, 1, "a8m", 0, 10, "mashraki"},
		},
		{
			input: Dialect(dialect.Postgres).
				Update("users").
				Add("age", 1).
				Set("nickname", "a8m").
				Add("version", 10).
				Set("name", "mashraki").
				Set("first", "ariel").
				Add("score", 1e5).
				Where(Or(EQ("age", 1), EQ("age", 2))),
			wantQuery: `UPDATE "users" SET "age" = COALESCE("age", $1) + $2, "nickname" = $3, "version" = COALESCE("version", $4) + $5, "name" = $6, "first" = $7, "score" = COALESCE("score", $8) + $9 WHERE "age" = $10 OR "age" = $11`,
			wantArgs:  []interface{}{0, 1, "a8m", 0, 10, "mashraki", "ariel", 0, 1e5, 1, 2},
		},
		{
			input: Dialect(dialect.Oracle).
				Update("users").
				Add("age", 1).
				Set("nickname", "a8m").
				Add("version", 10).
				Set("name", "mashraki").
				Set("first", "ariel").
				Add("score", 1e5).
				Where(Or(EQ("age", 1), EQ("age", 2))),
			wantQuery: `UPDATE users SET age = COALESCE(age, :1) + :2, nickname = :3, version = COALESCE(version, :4) + :5, name = :6, first = :7, score = COALESCE(score, :8) + :9 WHERE age = :10 OR age = :11`,
			wantArgs:  []interface{}{0, 1, "a8m", 0, 10, "mashraki", "ariel", 0, 1e5, 1, 2},
		},
		{
			input: Select().
				From(Table("users")).
				Where(EQ("name", "Alex")),
			wantQuery: "SELECT * FROM `users` WHERE `name` = ?",
			wantArgs:  []interface{}{"Alex"},
		},
		{
			input: Dialect(dialect.Postgres).
				Select().
				From(Table("users")),
			wantQuery: `SELECT * FROM "users"`,
		},
		{
			input: Dialect(dialect.Oracle).
				Select().
				From(Table("users")),
			wantQuery: `SELECT * FROM users`,
		},
		{
			input: Dialect(dialect.Postgres).
				Select().
				From(Table("users")).
				Where(EQ("name", "Ariel")),
			wantQuery: `SELECT * FROM "users" WHERE "name" = $1`,
			wantArgs:  []interface{}{"Ariel"},
		},
		{
			input: Dialect(dialect.Oracle).
				Select().
				From(Table("users")).
				Where(EQ("name", "Ariel")),
			wantQuery: `SELECT * FROM users WHERE name = :1`,
			wantArgs:  []interface{}{"Ariel"},
		},
		{
			input: Select().
				From(Table("users")).
				Where(Or(EQ("name", "BAR"), EQ("name", "BAZ"))),
			wantQuery: "SELECT * FROM `users` WHERE `name` = ? OR `name` = ?",
			wantArgs:  []interface{}{"BAR", "BAZ"},
		},
		{
			input: Dialect(dialect.Oracle).Select().
				From(Table("users")).
				Where(Or(EQ("name", "BAR"), EQ("name", "BAZ"))),
			wantQuery: "SELECT * FROM users WHERE name = :1 OR name = :2",
			wantArgs:  []interface{}{"BAR", "BAZ"},
		},
		{
			input: Update("users").
				Set("name", "foo").
				Set("age", 10).
				Where(And(EQ("name", "foo"), EQ("age", 20))),
			wantQuery: "UPDATE `users` SET `name` = ?, `age` = ? WHERE `name` = ? AND `age` = ?",
			wantArgs:  []interface{}{"foo", 10, "foo", 20},
		},
		{
			input: Delete("users").
				Where(NotNull("parent_id")),
			wantQuery: "DELETE FROM `users` WHERE `parent_id` IS NOT NULL",
		},
		{
			input: Delete("users").
				Where(NotNull("parent_id")).
				Schema("mydb"),
			wantQuery: "DELETE FROM `mydb`.`users` WHERE `parent_id` IS NOT NULL",
		},
		{
			input: Dialect(dialect.SQLite).
				Delete("users").
				Where(NotNull("parent_id")).
				Schema("mydb"),
			wantQuery: "DELETE FROM `users` WHERE `parent_id` IS NOT NULL",
		},
		{
			input: Dialect(dialect.Postgres).
				Delete("users").
				Where(IsNull("parent_id")),
			wantQuery: `DELETE FROM "users" WHERE "parent_id" IS NULL`,
		},
		{
			input: Dialect(dialect.Oracle).
				Delete("users").
				Where(IsNull("parent_id")),
			wantQuery: `DELETE FROM users WHERE parent_id IS NULL`,
		},
		{
			input: Dialect(dialect.Postgres).
				Delete("users").
				Where(IsNull("parent_id")).
				Schema("mydb"),
			wantQuery: `DELETE FROM "mydb"."users" WHERE "parent_id" IS NULL`,
		},
		{
			input: Dialect(dialect.Oracle).
				Delete("users").
				Where(IsNull("parent_id")).
				Schema("mydb"),
			wantQuery: `DELETE FROM mydb.users WHERE parent_id IS NULL`,
		},
		{
			input: Delete("users").
				Where(And(IsNull("parent_id"), NotIn("name", "foo", "bar"))),
			wantQuery: "DELETE FROM `users` WHERE `parent_id` IS NULL AND `name` NOT IN (?, ?)",
			wantArgs:  []interface{}{"foo", "bar"},
		},
		{
			input: Dialect(dialect.Postgres).
				Delete("users").
				Where(And(IsNull("parent_id"), NotIn("name", "foo", "bar"))),
			wantQuery: `DELETE FROM "users" WHERE "parent_id" IS NULL AND "name" NOT IN ($1, $2)`,
			wantArgs:  []interface{}{"foo", "bar"},
		},
		{
			input: Dialect(dialect.Oracle).
				Delete("users").
				Where(And(IsNull("parent_id"), NotIn("name", "foo", "bar"))),
			wantQuery: `DELETE FROM users WHERE parent_id IS NULL AND name NOT IN (:1, :2)`,
			wantArgs:  []interface{}{"foo", "bar"},
		},
		{
			input: Delete("users").
				Where(And(False(), False())),
			wantQuery: "DELETE FROM `users` WHERE FALSE AND FALSE",
		},
		{
			input: Dialect(dialect.Postgres).
				Delete("users").
				Where(And(False(), False())),
			wantQuery: `DELETE FROM "users" WHERE FALSE AND FALSE`,
		},
		{
			input: Delete("users").
				Where(Or(NotNull("parent_id"), EQ("parent_id", 10))),
			wantQuery: "DELETE FROM `users` WHERE `parent_id` IS NOT NULL OR `parent_id` = ?",
			wantArgs:  []interface{}{10},
		},
		{
			input: Dialect(dialect.Postgres).
				Delete("users").
				Where(Or(NotNull("parent_id"), EQ("parent_id", 10))),
			wantQuery: `DELETE FROM "users" WHERE "parent_id" IS NOT NULL OR "parent_id" = $1`,
			wantArgs:  []interface{}{10},
		},
		{
			input: Dialect(dialect.Oracle).
				Delete("users").
				Where(Or(NotNull("parent_id"), EQ("parent_id", 10))),
			wantQuery: `DELETE FROM users WHERE parent_id IS NOT NULL OR parent_id = :1`,
			wantArgs:  []interface{}{10},
		},
		{
			input: Delete("users").
				Where(
					Or(
						And(EQ("name", "foo"), EQ("age", 10)),
						And(EQ("name", "bar"), EQ("age", 20)),
						And(
							EQ("name", "qux"),
							Or(EQ("age", 1), EQ("age", 2)),
						),
					),
				),
			wantQuery: "DELETE FROM `users` WHERE (`name` = ? AND `age` = ?) OR (`name` = ? AND `age` = ?) OR (`name` = ? AND (`age` = ? OR `age` = ?))",
			wantArgs:  []interface{}{"foo", 10, "bar", 20, "qux", 1, 2},
		},
		{
			input: Dialect(dialect.Postgres).
				Delete("users").
				Where(
					Or(
						And(EQ("name", "foo"), EQ("age", 10)),
						And(EQ("name", "bar"), EQ("age", 20)),
						And(
							EQ("name", "qux"),
							Or(EQ("age", 1), EQ("age", 2)),
						),
					),
				),
			wantQuery: `DELETE FROM "users" WHERE ("name" = $1 AND "age" = $2) OR ("name" = $3 AND "age" = $4) OR ("name" = $5 AND ("age" = $6 OR "age" = $7))`,
			wantArgs:  []interface{}{"foo", 10, "bar", 20, "qux", 1, 2},
		},
		{
			input: Dialect(dialect.Oracle).
				Delete("users").
				Where(
					Or(
						And(EQ("name", "foo"), EQ("age", 10)),
						And(EQ("name", "bar"), EQ("age", 20)),
						And(
							EQ("name", "qux"),
							Or(EQ("age", 1), EQ("age", 2)),
						),
					),
				),
			wantQuery: `DELETE FROM users WHERE (name = :1 AND age = :2) OR (name = :3 AND age = :4) OR (name = :5 AND (age = :6 OR age = :7))`,
			wantArgs:  []interface{}{"foo", 10, "bar", 20, "qux", 1, 2},
		},
		{
			input: Delete("users").
				Where(
					Or(
						And(EQ("name", "foo"), EQ("age", 10)),
						And(EQ("name", "bar"), EQ("age", 20)),
					),
				).
				Where(EQ("role", "admin")),
			wantQuery: "DELETE FROM `users` WHERE ((`name` = ? AND `age` = ?) OR (`name` = ? AND `age` = ?)) AND `role` = ?",
			wantArgs:  []interface{}{"foo", 10, "bar", 20, "admin"},
		},
		{
			input: Dialect(dialect.Postgres).
				Delete("users").
				Where(
					Or(
						And(EQ("name", "foo"), EQ("age", 10)),
						And(EQ("name", "bar"), EQ("age", 20)),
					),
				).
				Where(EQ("role", "admin")),
			wantQuery: `DELETE FROM "users" WHERE (("name" = $1 AND "age" = $2) OR ("name" = $3 AND "age" = $4)) AND "role" = $5`,
			wantArgs:  []interface{}{"foo", 10, "bar", 20, "admin"},
		},
		{
			input: Dialect(dialect.Oracle).
				Delete("users").
				Where(
					Or(
						And(EQ("name", "foo"), EQ("age", 10)),
						And(EQ("name", "bar"), EQ("age", 20)),
					),
				).
				Where(EQ("role", "admin")),
			wantQuery: `DELETE FROM users WHERE ((name = :1 AND age = :2) OR (name = :3 AND age = :4)) AND role = :5`,
			wantArgs:  []interface{}{"foo", 10, "bar", 20, "admin"},
		},
		{
			input:     Select().From(Table("users")),
			wantQuery: "SELECT * FROM `users`",
		},
		{
			input:     Dialect(dialect.Postgres).Select().From(Table("users")),
			wantQuery: `SELECT * FROM "users"`,
		},
		{
			input:     Dialect(dialect.Oracle).Select().From(Table("users")),
			wantQuery: `SELECT * FROM users`,
		},
		{
			input:     Select().From(Table("users").Unquote()),
			wantQuery: "SELECT * FROM users",
		},
		{
			input:     Dialect(dialect.Postgres).Select().From(Table("users").Unquote()),
			wantQuery: "SELECT * FROM users",
		},
		{
			input:     Select().From(Table("users").As("u")),
			wantQuery: "SELECT * FROM `users` AS `u`",
		},
		{
			input:     Dialect(dialect.Postgres).Select().From(Table("users").As("u")),
			wantQuery: `SELECT * FROM "users" AS "u"`,
		},
		{
			input:     Dialect(dialect.Oracle).Select().From(Table("users").As("u")),
			wantQuery: `SELECT * FROM users u`,
		},
		{
			input: func() Querier {
				t1 := Table("users").As("u")
				t2 := Table("groups").As("g")
				return Select(t1.C("id"), t2.C("name")).From(t1).Join(t2)
			}(),
			wantQuery: "SELECT `u`.`id`, `g`.`name` FROM `users` AS `u` JOIN `groups` AS `g`",
		},
		{
			input: func() Querier {
				t1 := Table("users").As("u")
				t2 := Table("groups").As("g")
				return Dialect(dialect.Postgres).Select(t1.C("id"), t2.C("name")).From(t1).Join(t2)
			}(),
			wantQuery: `SELECT "u"."id", "g"."name" FROM "users" AS "u" JOIN "groups" AS "g"`,
		},
		{
			input: func() Querier {
				t1 := Table("users").As("u")
				t2 := Table("groups").As("g")
				return Select(t1.C("id"), t2.C("name")).
					From(t1).
					Join(t2).
					On(t1.C("id"), t2.C("user_id"))
			}(),
			wantQuery: "SELECT `u`.`id`, `g`.`name` FROM `users` AS `u` JOIN `groups` AS `g` ON `u`.`id` = `g`.`user_id`",
		},
		{
			input: func() Querier {
				t1 := Table("users").As("u")
				t2 := Table("groups").As("g")
				return Dialect(dialect.Postgres).
					Select(t1.C("id"), t2.C("name")).
					From(t1).
					Join(t2).
					On(t1.C("id"), t2.C("user_id"))
			}(),
			wantQuery: `SELECT "u"."id", "g"."name" FROM "users" AS "u" JOIN "groups" AS "g" ON "u"."id" = "g"."user_id"`,
		},
		{
			input: func() Querier {
				t1 := Table("users").As("u")
				t2 := Table("groups").As("g")
				return Dialect(dialect.Oracle).
					Select(t1.C("id"), t2.C("name")).
					From(t1).
					Join(t2).
					On(t1.C("id"), t2.C("user_id"))
			}(),
			wantQuery: `SELECT u.id, g.name FROM users u JOIN groups g ON u.id = g.user_id`,
		},
		{
			input: func() Querier {
				t1 := Table("users").As("u")
				t2 := Table("groups").As("g")
				return Select(t1.C("id"), t2.C("name")).
					From(t1).
					Join(t2).
					On(t1.C("id"), t2.C("user_id")).
					Where(And(EQ(t1.C("name"), "bar"), NotNull(t2.C("name"))))
			}(),
			wantQuery: "SELECT `u`.`id`, `g`.`name` FROM `users` AS `u` JOIN `groups` AS `g` ON `u`.`id` = `g`.`user_id` WHERE `u`.`name` = ? AND `g`.`name` IS NOT NULL",
			wantArgs:  []interface{}{"bar"},
		},
		{
			input: func() Querier {
				t1 := Table("users").As("u")
				t2 := Table("groups").As("g")
				return Dialect(dialect.Postgres).
					Select(t1.C("id"), t2.C("name")).
					From(t1).
					Join(t2).
					On(t1.C("id"), t2.C("user_id")).
					Where(And(EQ(t1.C("name"), "bar"), NotNull(t2.C("name"))))
			}(),
			wantQuery: `SELECT "u"."id", "g"."name" FROM "users" AS "u" JOIN "groups" AS "g" ON "u"."id" = "g"."user_id" WHERE "u"."name" = $1 AND "g"."name" IS NOT NULL`,
			wantArgs:  []interface{}{"bar"},
		},
		{
			input: func() Querier {
				t1 := Table("users").As("u")
				t2 := Table("groups").As("g")
				return Dialect(dialect.Oracle).
					Select(t1.C("id"), t2.C("name")).
					From(t1).
					Join(t2).
					On(t1.C("id"), t2.C("user_id")).
					Where(And(EQ(t1.C("name"), "bar"), NotNull(t2.C("name"))))
			}(),
			wantQuery: `SELECT u.id, g.name FROM users u JOIN groups g ON u.id = g.user_id WHERE u.name = :1 AND g.name IS NOT NULL`,
			wantArgs:  []interface{}{"bar"},
		},
		{
			input: func() Querier {
				t1 := Table("users").As("u")
				t2 := Table("user_groups").As("ug")
				return Select(t1.C("id"), As(Count("`*`"), "group_count")).
					From(t1).
					LeftJoin(t2).
					On(t1.C("id"), t2.C("user_id")).
					GroupBy(t1.C("id"))
			}(),
			wantQuery: "SELECT `u`.`id`, COUNT(`*`) AS `group_count` FROM `users` AS `u` LEFT JOIN `user_groups` AS `ug` ON `u`.`id` = `ug`.`user_id` GROUP BY `u`.`id`",
		},
		{
			input: func() Querier {
				t1 := Table("users").As("u")
				t2 := Table("user_groups").As("ug")
				return Dialect(dialect.Oracle).Select(t1.C("id"), As(Count("*"), "group_count")).
					From(t1).
					LeftJoin(t2).
					On(t1.C("id"), t2.C("user_id")).
					GroupBy(t1.C("id"))
			}(),
			wantQuery: "SELECT u.id, COUNT(*) AS group_count FROM users u LEFT JOIN user_groups ug ON u.id = ug.user_id GROUP BY u.id",
		},
		{
			input: func() Querier {
				t1 := Table("users").As("u")
				t2 := Table("user_groups").As("ug")
				return Select(t1.C("id"), As(Count("`*`"), "group_count")).
					From(t1).
					LeftJoin(t2).
					OnP(P(func(b *Builder) {
						b.Ident(t1.C("id")).WriteOp(OpEQ).Ident(t2.C("user_id"))
					})).
					GroupBy(t1.C("id")).Clone()
			}(),
			wantQuery: "SELECT `u`.`id`, COUNT(`*`) AS `group_count` FROM `users` AS `u` LEFT JOIN `user_groups` AS `ug` ON `u`.`id` = `ug`.`user_id` GROUP BY `u`.`id`",
		},
		{
			input: func() Querier {
				t1 := Table("users").As("u")
				t2 := Table("user_groups").As("ug")
				return Dialect(dialect.Oracle).Select(t1.C("id"), As(Count("*"), "group_count")).
					From(t1).
					LeftJoin(t2).
					OnP(P(func(b *Builder) {
						b.Ident(t1.C("id")).WriteOp(OpEQ).Ident(t2.C("user_id"))
					})).
					GroupBy(t1.C("id")).Clone()
			}(),
			wantQuery: "SELECT u.id, COUNT(*) AS group_count FROM users u LEFT JOIN user_groups ug ON u.id = ug.user_id GROUP BY u.id",
		},
		{
			input: func() Querier {
				t1 := Table("groups").As("g")
				t2 := Table("user_groups").As("ug")
				return Select(t1.C("id"), As(Count("`*`"), "user_count")).
					From(t1).
					RightJoin(t2).
					On(t1.C("id"), t2.C("group_id")).
					GroupBy(t1.C("id"))
			}(),
			wantQuery: "SELECT `g`.`id`, COUNT(`*`) AS `user_count` FROM `groups` AS `g` RIGHT JOIN `user_groups` AS `ug` ON `g`.`id` = `ug`.`group_id` GROUP BY `g`.`id`",
		},
		{
			input: func() Querier {
				t1 := Table("groups").As("g")
				t2 := Table("user_groups").As("ug")
				return Dialect(dialect.Oracle).Select(t1.C("id"), As(Count("*"), "user_count")).
					From(t1).
					RightJoin(t2).
					On(t1.C("id"), t2.C("group_id")).
					GroupBy(t1.C("id"))
			}(),
			wantQuery: "SELECT g.id, COUNT(*) AS user_count FROM groups g RIGHT JOIN user_groups ug ON g.id = ug.group_id GROUP BY g.id",
		},
		{
			input: func() Querier {
				t1 := Table("users").As("u")
				return Select(t1.Columns("name", "age")...).From(t1)
			}(),
			wantQuery: "SELECT `u`.`name`, `u`.`age` FROM `users` AS `u`",
		},
		{
			input: func() Querier {
				t1 := Table("users").As("u")
				return Dialect(dialect.Postgres).
					Select(t1.Columns("name", "age")...).From(t1)
			}(),
			wantQuery: `SELECT "u"."name", "u"."age" FROM "users" AS "u"`,
		},
		{
			input: func() Querier {
				t1 := Table("users").As("u")
				return Dialect(dialect.Oracle).
					Select(t1.Columns("name", "age")...).From(t1)
			}(),
			wantQuery: `SELECT u.name, u.age FROM users u`,
		},
		{
			input: func() Querier {
				t1 := Dialect(dialect.Postgres).
					Table("users").As("u")
				return Dialect(dialect.Postgres).
					Select(t1.Columns("name", "age")...).From(t1)
			}(),
			wantQuery: `SELECT "u"."name", "u"."age" FROM "users" AS "u"`,
		},
		{
			input: func() Querier {
				t1 := Dialect(dialect.Oracle).
					Table("users").As("u")
				return Dialect(dialect.Oracle).
					Select(t1.Columns("name", "age")...).From(t1)
			}(),
			wantQuery: `SELECT u.name, u.age FROM users u`,
		},
		{
			input: func() Querier {
				t1 := Table("users").As("u")
				t2 := Select().From(Table("groups")).Where(EQ("user_id", 10)).As("g")
				return Select(t1.C("id"), t2.C("name")).
					From(t1).
					Join(t2).
					On(t1.C("id"), t2.C("user_id"))
			}(),
			wantQuery: "SELECT `u`.`id`, `g`.`name` FROM `users` AS `u` JOIN (SELECT * FROM `groups` WHERE `user_id` = ?) AS `g` ON `u`.`id` = `g`.`user_id`",
			wantArgs:  []interface{}{10},
		},
		{
			input: func() Querier {
				d := Dialect(dialect.Postgres)
				t1 := d.Table("users").As("u")
				t2 := d.Select().From(Table("groups")).Where(EQ("user_id", 10)).As("g")
				return d.Select(t1.C("id"), t2.C("name")).
					From(t1).
					Join(t2).
					On(t1.C("id"), t2.C("user_id"))
			}(),
			wantQuery: `SELECT "u"."id", "g"."name" FROM "users" AS "u" JOIN (SELECT * FROM "groups" WHERE "user_id" = $1) AS "g" ON "u"."id" = "g"."user_id"`,
			wantArgs:  []interface{}{10},
		},
		{
			input: func() Querier {
<<<<<<< HEAD
				d := Dialect(dialect.Oracle)
				t1 := d.Table("users").As("u")
				t2 := d.Select().From(Table("groups")).Where(EQ("g.user_id", 10)).As("g")
				return d.Select(t1.C("id"), t2.C("name")).
					From(t1).
					Join(t2).
					On(t1.C("id"), t2.C("user_id"))
			}(),
			wantQuery: `SELECT u.id, g.name FROM users u JOIN (SELECT * FROM groups g WHERE g.user_id = :1) g ON u.id = g.user_id`,
			wantArgs:  []interface{}{10},
=======
				t1 := Table("users")
				t2 := Table("groups")
				t3 := Table("user_groups")
				return Select(t1.C("*")).From(t1).
					Join(t3).On(t1.C("id"), t3.C("user_id")).
					Join(t2).On(t2.C("id"), t3.C("group_id"))
			}(),
			wantQuery: "SELECT `users`.* FROM `users` JOIN `user_groups` AS `t1` ON `users`.`id` = `t1`.`user_id` JOIN `groups` AS `t2` ON `t2`.`id` = `t1`.`group_id`",
		},
		{
			input: func() Querier {
				d := Dialect(dialect.Postgres)
				t1 := d.Table("users")
				t2 := d.Table("groups")
				t3 := d.Table("user_groups")
				return d.Select(t1.C("*")).From(t1).
					Join(t3).On(t1.C("id"), t3.C("user_id")).
					Join(t2).On(t2.C("id"), t3.C("group_id"))
			}(),
			wantQuery: `SELECT "users".* FROM "users" JOIN "user_groups" AS "t1" ON "users"."id" = "t1"."user_id" JOIN "groups" AS "t2" ON "t2"."id" = "t1"."group_id"`,
>>>>>>> f7db15cc
		},
		{
			input: func() Querier {
				selector := Select().Where(Or(EQ("name", "foo"), EQ("name", "bar")))
				return Delete("users").FromSelect(selector)
			}(),
			wantQuery: "DELETE FROM `users` WHERE `name` = ? OR `name` = ?",
			wantArgs:  []interface{}{"foo", "bar"},
		},
		{
			input: func() Querier {
				d := Dialect(dialect.Postgres)
				selector := d.Select().Where(Or(EQ("name", "foo"), EQ("name", "bar")))
				return d.Delete("users").FromSelect(selector)
			}(),
			wantQuery: `DELETE FROM "users" WHERE "name" = $1 OR "name" = $2`,
			wantArgs:  []interface{}{"foo", "bar"},
		},
		{
			input: func() Querier {
				d := Dialect(dialect.Oracle)
				selector := d.Select().Where(Or(EQ("name", "foo"), EQ("name", "bar")))
				return d.Delete("users").FromSelect(selector)
			}(),
			wantQuery: `DELETE FROM users WHERE name = :1 OR name = :2`,
			wantArgs:  []interface{}{"foo", "bar"},
		},
		{
			input: func() Querier {
				selector := Select().From(Table("users")).As("t")
				return selector.Select(selector.C("name"))
			}(),
			wantQuery: "SELECT `t`.`name` FROM `users`",
		},
		{
			input: func() Querier {
				selector := Dialect(dialect.Postgres).
					Select().From(Table("users")).As("t")
				return selector.Select(selector.C("name"))
			}(),
			wantQuery: `SELECT "t"."name" FROM "users"`,
		},
		{
			input: func() Querier {
				selector := Dialect(dialect.Oracle).
					Select().From(Table("users")).As("t")
				return selector.Select(selector.C("name"))
			}(),
			wantQuery: `SELECT t.name FROM users t`,
		},
		{
			input: func() Querier {
				selector := Select().From(Table("groups")).Where(EQ("name", "foo"))
				return Delete("users").FromSelect(selector)
			}(),
			wantQuery: "DELETE FROM `groups` WHERE `name` = ?",
			wantArgs:  []interface{}{"foo"},
		},
		{
			input: func() Querier {
				d := Dialect(dialect.Postgres)
				selector := d.Select().From(Table("groups")).Where(EQ("name", "foo"))
				return d.Delete("users").FromSelect(selector)
			}(),
			wantQuery: `DELETE FROM "groups" WHERE "name" = $1`,
			wantArgs:  []interface{}{"foo"},
		},
		{
			input: func() Querier {
				d := Dialect(dialect.Oracle)
				selector := d.Select().From(Table("groups")).Where(EQ("name", "foo"))
				return d.Delete("users").FromSelect(selector)
			}(),
			wantQuery: `DELETE FROM groups WHERE name = :1`,
			wantArgs:  []interface{}{"foo"},
		},
		{
			input: func() Querier {
				selector := Select()
				return Delete("users").FromSelect(selector)
			}(),
			wantQuery: "DELETE FROM `users`",
		},
		{
			input: func() Querier {
				d := Dialect(dialect.Postgres)
				selector := d.Select()
				return d.Delete("users").FromSelect(selector)
			}(),
			wantQuery: `DELETE FROM "users"`,
		},
		{
			input: func() Querier {
				d := Dialect(dialect.Oracle)
				selector := d.Select()
				return d.Delete("users").FromSelect(selector)
			}(),
			wantQuery: `DELETE FROM users`,
		},
		{
			input: Select().
				From(Table("users")).
				Where(Not(And(EQ("name", "foo"), EQ("age", "bar")))),
			wantQuery: "SELECT * FROM `users` WHERE NOT (`name` = ? AND `age` = ?)",
			wantArgs:  []interface{}{"foo", "bar"},
		},
		{
			input: Dialect(dialect.Postgres).
				Select().
				From(Table("users")).
				Where(Not(And(EQ("name", "foo"), EQ("age", "bar")))),
			wantQuery: `SELECT * FROM "users" WHERE NOT ("name" = $1 AND "age" = $2)`,
			wantArgs:  []interface{}{"foo", "bar"},
		},
		{
			input: Dialect(dialect.Oracle).
				Select().
				From(Table("users")).
				Where(Not(And(EQ("name", "foo"), EQ("age", "bar")))),
			wantQuery: `SELECT * FROM users WHERE NOT (name = :1 AND age = :2)`,
			wantArgs:  []interface{}{"foo", "bar"},
		},
		{
			input: Select().
				From(Table("users")).
				Where(Or(EqualFold("name", "BAR"), EqualFold("name", "BAZ"))),
			wantQuery: "SELECT * FROM `users` WHERE LOWER(`name`) = ? OR LOWER(`name`) = ?",
			wantArgs:  []interface{}{"bar", "baz"},
		},
		{
			input: Dialect(dialect.Postgres).
				Select().
				From(Table("users")).
				Where(Or(EqualFold("name", "BAR"), EqualFold("name", "BAZ"))),
			wantQuery: `SELECT * FROM "users" WHERE LOWER("name") = $1 OR LOWER("name") = $2`,
			wantArgs:  []interface{}{"bar", "baz"},
		},
		{
			input: Dialect(dialect.Oracle).
				Select().
				From(Table("users")).
				Where(Or(EqualFold("name", "BAR"), EqualFold("name", "BAZ"))),
			wantQuery: `SELECT * FROM users WHERE LOWER(name) = :1 OR LOWER(name) = :2`,
			wantArgs:  []interface{}{"bar", "baz"},
		},
		{
			input: Dialect(dialect.SQLite).
				Select().
				From(Table("users")).
				Where(And(ContainsFold("name", "Ariel"), ContainsFold("nick", "Bar"))),
			wantQuery: "SELECT * FROM `users` WHERE LOWER(`name`) LIKE ? AND LOWER(`nick`) LIKE ?",
			wantArgs:  []interface{}{"%ariel%", "%bar%"},
		},
		{
			input: Dialect(dialect.Postgres).
				Select().
				From(Table("users")).
				Where(And(ContainsFold("name", "Ariel"), ContainsFold("nick", "Bar"))),
			wantQuery: `SELECT * FROM "users" WHERE "name" ILIKE $1 AND "nick" ILIKE $2`,
			wantArgs:  []interface{}{"%ariel%", "%bar%"},
		},
		{
			input: Dialect(dialect.Oracle).
				Select().
				From(Table("users")).
				Where(And(ContainsFold("name", "Ariel"), ContainsFold("nick", "Bar"))),
			wantQuery: "SELECT * FROM users WHERE LOWER(name) LIKE :1 AND LOWER(nick) LIKE :2",
			wantArgs:  []interface{}{"%ariel%", "%bar%"},
		},
		{
			input: Dialect(dialect.MySQL).
				Select().
				From(Table("users")).
				Where(And(ContainsFold("name", "Ariel"), ContainsFold("nick", "Bar"))),
			wantQuery: "SELECT * FROM `users` WHERE `name` COLLATE utf8mb4_general_ci LIKE ? AND `nick` COLLATE utf8mb4_general_ci LIKE ?",
			wantArgs:  []interface{}{"%ariel%", "%bar%"},
		},
		{
			input: func() Querier {
				s1 := Select().
					From(Table("users")).
					Where(Not(And(EQ("name", "foo"), EQ("age", "bar"))))
				return Queries{With("users_view").As(s1), Select("name").From(Table("users_view"))}
			}(),
			wantQuery: "WITH users_view AS (SELECT * FROM `users` WHERE NOT (`name` = ? AND `age` = ?)) SELECT `name` FROM `users_view`",
			wantArgs:  []interface{}{"foo", "bar"},
		},
		{
			input: func() Querier {
				d := Dialect(dialect.Postgres)
				s1 := d.Select().
					From(Table("users")).
					Where(Not(And(EQ("name", "foo"), EQ("age", "bar"))))
				return Queries{d.With("users_view").As(s1), d.Select("name").From(Table("users_view"))}
			}(),
			wantQuery: `WITH users_view AS (SELECT * FROM "users" WHERE NOT ("name" = $1 AND "age" = $2)) SELECT "name" FROM "users_view"`,
			wantArgs:  []interface{}{"foo", "bar"},
		},
		{
			input: func() Querier {
				d := Dialect(dialect.Oracle)
				s1 := d.Select().
					From(Table("users")).
					Where(Not(And(EQ("name", "foo"), EQ("age", "bar"))))
				return Queries{d.With("users_view").As(s1), d.Select("name").From(Table("users_view"))}
			}(),
			wantQuery: `WITH users_view AS (SELECT * FROM users WHERE NOT (name = :1 AND age = :2)) SELECT name FROM users_view`,
			wantArgs:  []interface{}{"foo", "bar"},
		},
		{
			input: func() Querier {
				s1 := Select().From(Table("users")).Where(Not(And(EQ("name", "foo"), EQ("age", "bar")))).As("users_view")
				return Select("name").From(s1)
			}(),
			wantQuery: "SELECT `name` FROM (SELECT * FROM `users` WHERE NOT (`name` = ? AND `age` = ?)) AS `users_view`",
			wantArgs:  []interface{}{"foo", "bar"},
		},
		{
			input: func() Querier {
				d := Dialect(dialect.Postgres)
				s1 := d.Select().From(Table("users")).Where(Not(And(EQ("name", "foo"), EQ("age", "bar")))).As("users_view")
				return d.Select("name").From(s1)
			}(),
			wantQuery: `SELECT "name" FROM (SELECT * FROM "users" WHERE NOT ("name" = $1 AND "age" = $2)) AS "users_view"`,
			wantArgs:  []interface{}{"foo", "bar"},
		},
		{
			input: func() Querier {
				d := Dialect(dialect.Oracle)
				s1 := d.Select().From(Table("users")).Where(Not(And(EQ("name", "foo"), EQ("age", "bar")))).As("users_view")
				return d.Select("name").From(s1)
			}(),
			wantQuery: `SELECT name FROM (SELECT * FROM users users_view WHERE NOT (name = :1 AND age = :2)) users_view`,
			wantArgs:  []interface{}{"foo", "bar"},
		},
		{
			input: func() Querier {
				t1 := Table("users")
				return Select().
					From(t1).
					Where(In(t1.C("id"), Select("owner_id").From(Table("pets")).Where(EQ("name", "pedro"))))
			}(),
			wantQuery: "SELECT * FROM `users` WHERE `users`.`id` IN (SELECT `owner_id` FROM `pets` WHERE `name` = ?)",
			wantArgs:  []interface{}{"pedro"},
		},
		{
			input: func() Querier {
				t1 := Table("users")
				return Dialect(dialect.Postgres).
					Select().
					From(t1).
					Where(In(t1.C("id"), Select("owner_id").From(Table("pets")).Where(EQ("name", "pedro"))))
			}(),
			wantQuery: `SELECT * FROM "users" WHERE "users"."id" IN (SELECT "owner_id" FROM "pets" WHERE "name" = $1)`,
			wantArgs:  []interface{}{"pedro"},
		},
		{
			input: func() Querier {
				t1 := Table("users")
				return Dialect(dialect.Oracle).
					Select().
					From(t1).
					Where(In(t1.C("id"), Select("owner_id").From(Table("pets")).Where(EQ("name", "pedro"))))
			}(),
			wantQuery: `SELECT * FROM users WHERE users.id IN (SELECT owner_id FROM pets WHERE name = :1)`,
			wantArgs:  []interface{}{"pedro"},
		},
		{
			input: func() Querier {
				t1 := Table("users")
				return Select().
					From(t1).
					Where(Not(In(t1.C("id"), Select("owner_id").From(Table("pets")).Where(EQ("name", "pedro")))))
			}(),
			wantQuery: "SELECT * FROM `users` WHERE NOT (`users`.`id` IN (SELECT `owner_id` FROM `pets` WHERE `name` = ?))",
			wantArgs:  []interface{}{"pedro"},
		},
		{
			input: func() Querier {
				t1 := Table("users")
				return Dialect(dialect.Postgres).
					Select().
					From(t1).
					Where(Not(In(t1.C("id"), Select("owner_id").From(Table("pets")).Where(EQ("name", "pedro")))))
			}(),
			wantQuery: `SELECT * FROM "users" WHERE NOT ("users"."id" IN (SELECT "owner_id" FROM "pets" WHERE "name" = $1))`,
			wantArgs:  []interface{}{"pedro"},
		},
		{
			input: func() Querier {
				t1 := Table("users")
				return Dialect(dialect.Oracle).
					Select().
					From(t1).
					Where(Not(In(t1.C("id"), Select("owner_id").From(Table("pets")).Where(EQ("name", "pedro")))))
			}(),
			wantQuery: `SELECT * FROM users WHERE NOT (users.id IN (SELECT owner_id FROM pets WHERE name = :1))`,
			wantArgs:  []interface{}{"pedro"},
		},
		{
			input:     Select().Count().From(Table("users")),
			wantQuery: "SELECT COUNT(*) FROM `users`",
		},
		{
			input: Dialect(dialect.Postgres).
				Select().Count().From(Table("users")),
			wantQuery: `SELECT COUNT(*) FROM "users"`,
		},
		{
			input: Dialect(dialect.Oracle).
				Select().Count().From(Table("users")),
			wantQuery: `SELECT COUNT(*) FROM users`,
		},
		{
			input:     Select().Count(Distinct("id")).From(Table("users")),
			wantQuery: "SELECT COUNT(DISTINCT `id`) FROM `users`",
		},
		{
			input: Dialect(dialect.Postgres).
				Select().Count(Distinct("id")).From(Table("users")),
			wantQuery: `SELECT COUNT(DISTINCT "id") FROM "users"`,
		},
		{
			input: Dialect(dialect.Oracle).
				Select().Count(Distinct("id")).From(Table("users")),
			wantQuery: `SELECT COUNT(DISTINCT id) FROM users`,
		},
		{
			input: func() Querier {
				t1 := Table("users")
				t2 := Select().From(Table("groups"))
				t3 := Select().Count().From(t1).Join(t1).On(t2.C("id"), t1.C("blocked_id"))
				return t3.Count(Distinct(t3.Columns("id", "name")...))
			}(),
			wantQuery: "SELECT COUNT(DISTINCT `t1`.`id`, `t1`.`name`) FROM `users` AS `t1` JOIN `users` AS `t1` ON `groups`.`id` = `t1`.`blocked_id`",
		},
		{
			input: func() Querier {
				d := Dialect(dialect.Postgres)
				t1 := d.Table("users")
				t2 := d.Select().From(Table("groups"))
				t3 := d.Select().Count().From(t1).Join(t1).On(t2.C("id"), t1.C("blocked_id"))
				return t3.Count(Distinct(t3.Columns("id", "name")...))
			}(),
			wantQuery: `SELECT COUNT(DISTINCT "t1"."id", "t1"."name") FROM "users" AS "t1" JOIN "users" AS "t1" ON "groups"."id" = "t1"."blocked_id"`,
		},
		{
			input:     Select(Sum("age"), Min("age")).From(Table("users")),
			wantQuery: "SELECT SUM(`age`), MIN(`age`) FROM `users`",
		},
		{
			input: Dialect(dialect.Postgres).
				Select(Sum("age"), Min("age")).
				From(Table("users")),
			wantQuery: `SELECT SUM("age"), MIN("age") FROM "users"`,
		},
		{
			input: Dialect(dialect.Oracle).
				Select(Sum("age"), Min("age")).
				From(Table("users")),
			wantQuery: `SELECT SUM(age), MIN(age) FROM users`,
		},
		{
			input: func() Querier {
				t1 := Table("users").As("u")
				return Select(As(Max(t1.C("age")), "max_age")).From(t1)
			}(),
			wantQuery: "SELECT MAX(`u`.`age`) AS `max_age` FROM `users` AS `u`",
		},
		{
			input: func() Querier {
				t1 := Table("users").As("u")
				return Dialect(dialect.Postgres).
					Select(As(Max(t1.C("age")), "max_age")).
					From(t1)
			}(),
			wantQuery: `SELECT MAX("u"."age") AS "max_age" FROM "users" AS "u"`,
		},
		{
			input: func() Querier {
				t1 := Table("users").As("u")
				return Dialect(dialect.Oracle).
					Select(As(Max(t1.C("age")), "max_age")).
					From(t1)
			}(),
			wantQuery: `SELECT MAX(u.age) AS max_age FROM users u`,
		},
		{
			input: Select("name", Count("*")).
				From(Table("users")).
				GroupBy("name"),
			wantQuery: "SELECT `name`, COUNT(*) FROM `users` GROUP BY `name`",
		},
		{
			input: Dialect(dialect.Postgres).
				Select("name", Count("*")).
				From(Table("users")).
				GroupBy("name"),
			wantQuery: `SELECT "name", COUNT(*) FROM "users" GROUP BY "name"`,
		},
		{
			input: Dialect(dialect.Oracle).
				Select("name", Count("*")).
				From(Table("users")).
				GroupBy("name"),
			wantQuery: `SELECT name, COUNT(*) FROM users GROUP BY name`,
		},
		{
			input: Select("name", Count("*")).
				From(Table("users")).
				GroupBy("name").
				OrderBy("name"),
			wantQuery: "SELECT `name`, COUNT(*) FROM `users` GROUP BY `name` ORDER BY `name`",
		},
		{
			input: Dialect(dialect.Postgres).
				Select("name", Count("*")).
				From(Table("users")).
				GroupBy("name").
				OrderBy("name"),
			wantQuery: `SELECT "name", COUNT(*) FROM "users" GROUP BY "name" ORDER BY "name"`,
		},
		{
			input: Dialect(dialect.Oracle).
				Select("name", Count("*")).
				From(Table("users")).
				GroupBy("name").
				OrderBy("name"),
			wantQuery: `SELECT name, COUNT(*) FROM users GROUP BY name ORDER BY name`,
		},
		{
			input: Select("name", "age", Count("*")).
				From(Table("users")).
				GroupBy("name", "age").
				OrderBy(Desc("name"), "age"),
			wantQuery: "SELECT `name`, `age`, COUNT(*) FROM `users` GROUP BY `name`, `age` ORDER BY `name` DESC, `age`",
		},
		{
			input: Dialect(dialect.Postgres).
				Select("name", "age", Count("*")).
				From(Table("users")).
				GroupBy("name", "age").
				OrderBy(Desc("name"), "age"),
			wantQuery: `SELECT "name", "age", COUNT(*) FROM "users" GROUP BY "name", "age" ORDER BY "name" DESC, "age"`,
		},
		{
			input: Dialect(dialect.Oracle).
				Select("name", "age", Count("*")).
				From(Table("users")).
				GroupBy("name", "age").
				OrderBy(Desc("name"), "age"),
			wantQuery: `SELECT name, age, COUNT(*) FROM users GROUP BY name, age ORDER BY name DESC, age`,
		},
		{
			input: Select("*").
				From(Table("users")).
				Limit(1),
			wantQuery: "SELECT * FROM `users` LIMIT 1",
		},
		{
			input: Dialect(dialect.Postgres).
				Select("*").
				From(Table("users")).
				Limit(1),
			wantQuery: `SELECT * FROM "users" LIMIT 1`,
		},
		{
			input: Dialect(dialect.Oracle).
				Select("*").
				From(Table("users")).
				Limit(1),
			wantQuery: `SELECT * FROM users WHERE ROWNUM = 1`,
		},
		{
			input: Dialect(dialect.Oracle).
				Select("*").
				From(Table("users")).
				Where(And(EQ("age", 18), EQ("name", "wang"))).
				Limit(1),
			wantQuery: `SELECT * FROM users WHERE age = :1 AND name = :2 AND ROWNUM = 1`,
			wantArgs:  []interface{}{18, "wang"},
		},
		{
			input: Dialect(dialect.Oracle).
				Select("*").
				From(Table("users")).
				Where(And(EQ("age", 18), EQ("name", "wang"))).
				Limit(10),
			wantQuery: `SELECT * FROM users WHERE age = :1 AND name = :2 AND ROWNUM <= 10`,
			wantArgs:  []interface{}{18, "wang"},
		},
		{
			input: Dialect(dialect.Oracle).
				Select("t.*").
				From(Table("users").As("t")).
				Where(And(EQ("t.age", 18), EQ("t.name", "wang"))).
				Limit(10).Offset(20),
			wantQuery: `SELECT a.* FROM ( SELECT t.*,rownum rowno FROM users t WHERE t.age = :1 AND t.name = :2 AND rownum <= 20) a where a.rowno >= 10`,
			wantArgs:  []interface{}{18, "wang"},
		},
		{
			input: Dialect(dialect.Oracle).
				Select("t.*").
				From(Table("users").As("t")).
				Where(And(EQ("t.age", 18), EQ("t.name", "wang"))).
				OrderBy("t.id ASC").
				Limit(10).Offset(20),
			wantQuery: `SELECT a.* FROM ( SELECT t.*,rownum rowno FROM users t WHERE t.age = :1 AND t.name = :2 AND rownum <= 20 ORDER BY t.id ASC) a where a.rowno >= 10`,
			wantArgs:  []interface{}{18, "wang"},
		},
		{
			input:     Select("age").Distinct().From(Table("users")),
			wantQuery: "SELECT DISTINCT `age` FROM `users`",
		},
		{
			input: Dialect(dialect.Postgres).
				Select("age").
				Distinct().
				From(Table("users")),
			wantQuery: `SELECT DISTINCT "age" FROM "users"`,
		},
		{
			input: Dialect(dialect.Oracle).
				Select("age").
				Distinct().
				From(Table("users")),
			wantQuery: `SELECT DISTINCT age FROM users`,
		},
		{
			input:     Select("age", "name").From(Table("users")).Distinct().OrderBy("name"),
			wantQuery: "SELECT DISTINCT `age`, `name` FROM `users` ORDER BY `name`",
		},
		{
			input: Dialect(dialect.Postgres).
				Select("age", "name").
				From(Table("users")).
				Distinct().
				OrderBy("name"),
			wantQuery: `SELECT DISTINCT "age", "name" FROM "users" ORDER BY "name"`,
		},
		{
			input: Dialect(dialect.Oracle).
				Select("age", "name").
				From(Table("users")).
				Distinct().
				OrderBy("name"),
			wantQuery: `SELECT DISTINCT age, name FROM users ORDER BY name`,
		},
		{
			input:     Select("age").From(Table("users")).Where(EQ("name", "foo")).Or().Where(EQ("name", "bar")),
			wantQuery: "SELECT `age` FROM `users` WHERE `name` = ? OR `name` = ?",
			wantArgs:  []interface{}{"foo", "bar"},
		},
		{
			input: Dialect(dialect.Postgres).
				Select("age").
				From(Table("users")).
				Where(EQ("name", "foo")).Or().Where(EQ("name", "bar")),
			wantQuery: `SELECT "age" FROM "users" WHERE "name" = $1 OR "name" = $2`,
			wantArgs:  []interface{}{"foo", "bar"},
		},
		{
			input: Dialect(dialect.Oracle).
				Select("age").
				From(Table("users")).
				Where(EQ("name", "foo")).Or().Where(EQ("name", "bar")),
			wantQuery: `SELECT age FROM users WHERE name = :1 OR name = :2`,
			wantArgs:  []interface{}{"foo", "bar"},
		},
		{
			input:     Queries{With("users_view").As(Select().From(Table("users"))), Select().From(Table("users_view"))},
			wantQuery: "WITH users_view AS (SELECT * FROM `users`) SELECT * FROM `users_view`",
		},
		{
			input: func() Querier {
				base := Select("*").From(Table("groups"))
				return Queries{With("groups").As(base.Clone().Where(EQ("name", "bar"))), base.Select("age")}
			}(),
			wantQuery: "WITH groups AS (SELECT * FROM `groups` WHERE `name` = ?) SELECT `age` FROM `groups`",
			wantArgs:  []interface{}{"bar"},
		},
		{
			input: func() Querier {
				builder := Dialect(dialect.Postgres)
				t1 := builder.Table("groups")
				t2 := builder.Table("users")
				t3 := builder.Table("user_groups")
				t4 := builder.Select(t3.C("id")).
					From(t3).
					Join(t2).
					On(t3.C("id"), t2.C("id2")).
					Where(EQ(t2.C("id"), "baz"))
				return builder.Select().
					From(t1).
					Join(t4).
					On(t1.C("id"), t4.C("id")).Limit(1)
			}(),
			wantQuery: `SELECT * FROM "groups" JOIN (SELECT "user_groups"."id" FROM "user_groups" JOIN "users" AS "t1" ON "user_groups"."id" = "t1"."id2" WHERE "t1"."id" = $1) AS "t1" ON "groups"."id" = "t1"."id" LIMIT 1`,
			wantArgs:  []interface{}{"baz"},
		},
		{
			input: func() Querier {
				t1 := Table("users")
				return Dialect(dialect.Postgres).
					Select().
					From(t1).
					Where(CompositeGT(t1.Columns("id", "name"), 1, "Ariel"))
			}(),
			wantQuery: `SELECT * FROM "users" WHERE ("users"."id", "users"."name") > ($1, $2)`,
			wantArgs:  []interface{}{1, "Ariel"},
		},
		{
			input: func() Querier {
				t1 := Table("users")
				return Dialect(dialect.Postgres).
					Select().
					From(t1).
					Where(And(EQ("name", "Ariel"), CompositeGT(t1.Columns("id", "name"), 1, "Ariel")))
			}(),
			wantQuery: `SELECT * FROM "users" WHERE "name" = $1 AND ("users"."id", "users"."name") > ($2, $3)`,
			wantArgs:  []interface{}{"Ariel", 1, "Ariel"},
		},
		{
			input: func() Querier {
				t1 := Table("users")
				return Dialect(dialect.Postgres).
					Select().
					From(t1).
					Where(And(EQ("name", "Ariel"), Or(EQ("surname", "Doe"), CompositeGT(t1.Columns("id", "name"), 1, "Ariel"))))
			}(),
			wantQuery: `SELECT * FROM "users" WHERE "name" = $1 AND ("surname" = $2 OR ("users"."id", "users"."name") > ($3, $4))`,
			wantArgs:  []interface{}{"Ariel", "Doe", 1, "Ariel"},
		},
		{
			input: func() Querier {
				t1 := Table("users")
				return Dialect(dialect.Postgres).
					Select().
					From(Table("users")).
					Where(And(EQ("name", "Ariel"), CompositeLT(t1.Columns("id", "name"), 1, "Ariel")))
			}(),
			wantQuery: `SELECT * FROM "users" WHERE "name" = $1 AND ("users"."id", "users"."name") < ($2, $3)`,
			wantArgs:  []interface{}{"Ariel", 1, "Ariel"},
		},
		{
			input:     CreateIndex("name_index").Table("users").Column("name"),
			wantQuery: "CREATE INDEX `name_index` ON `users`(`name`)",
		},
		{
			input: Dialect(dialect.Postgres).
				CreateIndex("name_index").
				Table("users").
				Column("name"),
			wantQuery: `CREATE INDEX "name_index" ON "users"("name")`,
		},
		{
			input: Dialect(dialect.Oracle).
				CreateIndex("name_index").
				Table("users").
				Column("name"),
			wantQuery: `CREATE INDEX name_index ON users(name)`,
		},
		{
			input:     CreateIndex("unique_name").Unique().Table("users").Columns("first", "last"),
			wantQuery: "CREATE UNIQUE INDEX `unique_name` ON `users`(`first`, `last`)",
		},
		{
			input: Dialect(dialect.Postgres).
				CreateIndex("unique_name").
				Unique().
				Table("users").
				Columns("first", "last"),
			wantQuery: `CREATE UNIQUE INDEX "unique_name" ON "users"("first", "last")`,
		},
		{
			input: Dialect(dialect.Oracle).
				CreateIndex("unique_name").
				Unique().
				Table("users").
				Columns("first", "last"),
			wantQuery: `CREATE UNIQUE INDEX unique_name ON users(first, last)`,
		},
		{
			input:     DropIndex("name_index"),
			wantQuery: "DROP INDEX `name_index`",
		},
		{
			input: Dialect(dialect.Postgres).
				DropIndex("name_index"),
			wantQuery: `DROP INDEX "name_index"`,
		},
		{
			input: Dialect(dialect.Oracle).
				DropIndex("name_index"),
			wantQuery: `DROP INDEX name_index`,
		},
		{
			input:     DropIndex("name_index").Table("users"),
			wantQuery: "DROP INDEX `name_index` ON `users`",
		},
		{
			input: Select().
				From(Table("pragma_table_info('t1')").Unquote()).
				OrderBy("pk"),
			wantQuery: "SELECT * FROM pragma_table_info('t1') ORDER BY `pk`",
		},
		{
			input: AlterTable("users").
				AddColumn(Column("spouse").Type("integer").
					Constraint(ForeignKey("user_spouse").
						Reference(Reference().Table("users").Columns("id")).
						OnDelete("SET NULL"))),
			wantQuery: "ALTER TABLE `users` ADD COLUMN `spouse` integer CONSTRAINT user_spouse REFERENCES `users`(`id`) ON DELETE SET NULL",
		},
		{
			input: Dialect(dialect.Postgres).
				Select("*").
				From(Table("users")).
				Where(Or(
					And(EQ("id", 1), InInts("group_id", 2, 3)),
					And(EQ("id", 2), InValues("group_id", 4, 5)),
				)).
				Where(And(
					Or(EQ("a", "a"), And(EQ("b", "b"), EQ("c", "c"))),
					Not(Or(IsNull("d"), NotNull("e"))),
				)).
				Or().
				Where(And(NEQ("f", "f"), NEQ("g", "g"))),
			wantQuery: strings.NewReplacer("\n", "", "\t", "").Replace(`
			SELECT * FROM "users"
 WHERE
	 (
		(("id" = $1 AND "group_id" IN ($2, $3)) OR ("id" = $4 AND "group_id" IN ($5, $6)))
		 AND
		 (("a" = $7 OR ("b" = $8 AND "c" = $9)) AND (NOT ("d" IS NULL OR "e" IS NOT NULL)))
	)
	 OR ("f" <> $10 AND "g" <> $11)`),
			wantArgs: []interface{}{1, 2, 3, 2, 4, 5, "a", "b", "c", "f", "g"},
		},
		{
			input: Dialect(dialect.Postgres).
				Select("*").
				From(Table("test")).
				Where(P(func(b *Builder) {
					b.WriteString("nlevel(").Ident("path").WriteByte(')').WriteOp(OpGT).Arg(1)
				})),
			wantQuery: `SELECT * FROM "test" WHERE nlevel("path") > $1`,
			wantArgs:  []interface{}{1},
		},
		{
			input: Dialect(dialect.Postgres).
				Select("*").
				From(Table("test")).
				Where(P(func(b *Builder) {
					b.WriteString("nlevel(").Ident("path").WriteByte(')').WriteOp(OpGT).Arg(1)
				})),
			wantQuery: `SELECT * FROM "test" WHERE nlevel("path") > $1`,
			wantArgs:  []interface{}{1},
		},
		{
			input: func() Querier {
				t1, t2 := Table("users").Schema("s1"), Table("pets").Schema("s2")
				return Select("*").
					From(t1).Join(t2).
					OnP(P(func(b *Builder) {
						b.Ident(t1.C("id")).WriteOp(OpEQ).Ident(t2.C("owner_id"))
					})).
					Where(EQ(t2.C("name"), "pedro"))
			}(),
			wantQuery: "SELECT * FROM `s1`.`users` JOIN `s2`.`pets` AS `t1` ON `s1`.`users`.`id` = `t1`.`owner_id` WHERE `t1`.`name` = ?",
			wantArgs:  []interface{}{"pedro"},
		},
		{
			input: func() Querier {
				t1, t2 := Table("users").Schema("s1"), Table("pets").Schema("s2")
				sel := Select("*").
					From(t1).Join(t2).
					OnP(P(func(b *Builder) {
						b.Ident(t1.C("id")).WriteOp(OpEQ).Ident(t2.C("owner_id"))
					})).
					Where(EQ(t2.C("name"), "pedro"))
				sel.SetDialect(dialect.SQLite)
				return sel
			}(),
			wantQuery: "SELECT * FROM `users` JOIN `pets` AS `t1` ON `users`.`id` = `t1`.`owner_id` WHERE `t1`.`name` = ?",
			wantArgs:  []interface{}{"pedro"},
		},
		{
			input: Dialect(dialect.Postgres).
				Select("*").
				From(Table("users")).
				Where(ExprP("name = $1", "pedro")).
				Where(P(func(b *Builder) {
					b.Join(Expr("name = $2", "pedro"))
				})).
				Where(EQ("name", "pedro")).
				Where(
					And(
						In(
							"id",
							Select("owner_id").
								From(Table("pets")).
								Where(EQ("name", "luna")),
						),
						EQ("active", true),
					),
				),
			wantQuery: `SELECT * FROM "users" WHERE ((name = $1 AND name = $2) AND "name" = $3) AND ("id" IN (SELECT "owner_id" FROM "pets" WHERE "name" = $4) AND "active" = $5)`,
			wantArgs:  []interface{}{"pedro", "pedro", "pedro", "luna", true},
		},
		{
			input: func() Querier {
				t1 := Table("users")
				return Dialect(dialect.Postgres).
					Select().
					From(t1).
					Where(ColumnsEQ(t1.C("id1"), t1.C("id2"))).
					Where(ColumnsNEQ(t1.C("id1"), t1.C("id2"))).
					Where(ColumnsGT(t1.C("id1"), t1.C("id2"))).
					Where(ColumnsGTE(t1.C("id1"), t1.C("id2"))).
					Where(ColumnsLT(t1.C("id1"), t1.C("id2"))).
					Where(ColumnsLTE(t1.C("id1"), t1.C("id2")))
			}(),
			wantQuery: strings.ReplaceAll(`
SELECT * FROM "users" 
WHERE (((("users"."id1" = "users"."id2" AND "users"."id1" <> "users"."id2") 
AND "users"."id1" > "users"."id2") AND "users"."id1" >= "users"."id2") 
AND "users"."id1" < "users"."id2") AND "users"."id1" <= "users"."id2"`, "\n", ""),
		},
		{
			input:     Dialect(dialect.Postgres).Insert("users").Columns("id", "email").Values("1", "user@example.com").ConflictColumns("id").UpdateSet("email", "user-1@example.com"),
			wantQuery: `INSERT INTO "users" ("id", "email") VALUES ($1, $2) ON CONFLICT ("id") DO UPDATE SET "id" = "excluded"."id", "email" = "excluded"."email"`,
			wantArgs:  []interface{}{"1", "user@example.com"},
		},
		{
			input:     Dialect(dialect.Postgres).Insert("users").Columns("id", "email").Values("1", "user@example.com").OnConflict(OpResolveWithIgnore).ConflictColumns("id"),
			wantQuery: `INSERT INTO "users" ("id", "email") VALUES ($1, $2) ON CONFLICT ("id") DO UPDATE SET "id" = "id", "email" = "email"`,
			wantArgs:  []interface{}{"1", "user@example.com"},
		},
		{
			input:     Dialect(dialect.MySQL).Insert("users").Set("email", "user@example.com").OnConflict(OpResolveWithAlternateValues).UpdateSet("email", "user-1@example.com").ConflictColumns("email"),
			wantQuery: "INSERT INTO `users` (`email`) VALUES (?) ON DUPLICATE KEY UPDATE `email` = ?",
			wantArgs:  []interface{}{"user@example.com", "user-1@example.com"},
		},
		{
			input:     Dialect(dialect.Postgres).Insert("users").Set("email", "user@example.com").OnConflict(OpResolveWithAlternateValues).UpdateSet("email", "user-1@example.com").ConflictColumns("email"),
			wantQuery: `INSERT INTO "users" ("email") VALUES ($1) ON CONFLICT ("email") DO UPDATE SET "email" = $2`,
			wantArgs:  []interface{}{"user@example.com", "user-1@example.com"},
		},
		{
			input:     Dialect(dialect.Postgres).Insert("users").Set("email", "user@example.com").OnConflict(OpResolveWithIgnore).ConflictColumns("email"),
			wantQuery: `INSERT INTO "users" ("email") VALUES ($1) ON CONFLICT ("email") DO UPDATE SET "email" = "email"`,
			wantArgs:  []interface{}{"user@example.com"},
		},
		{
			input:     Dialect(dialect.MySQL).Insert("users").Set("email", "user@example.com").OnConflict(OpResolveWithIgnore).ConflictColumns("email"),
			wantQuery: "INSERT INTO `users` (`email`) VALUES (?) ON DUPLICATE KEY UPDATE `email` = `email`",
			wantArgs:  []interface{}{"user@example.com"},
		},
		{
			input:     Dialect(dialect.MySQL).Insert("users").Set("email", "user@example.com").OnConflict(OpResolveWithNewValues).ConflictColumns("email"),
			wantQuery: "INSERT INTO `users` (`email`) VALUES (?) ON DUPLICATE KEY UPDATE `email` = VALUES(`email`)",
			wantArgs:  []interface{}{"user@example.com"},
		},
	}
	for i, tt := range tests {
		t.Run(strconv.Itoa(i), func(t *testing.T) {
			query, args := tt.input.Query()
			require.Equal(t, tt.wantQuery, query)
			require.Equal(t, tt.wantArgs, args)
		})
	}
}

func TestBuilder_Err(t *testing.T) {
	b := Select("i-")
	require.NoError(t, b.Err())
	b.AddError(fmt.Errorf("invalid"))
	require.EqualError(t, b.Err(), "invalid")
	b.AddError(fmt.Errorf("unexpected"))
	require.EqualError(t, b.Err(), "invalid; unexpected")
	b.Where(P(func(builder *Builder) {
		builder.AddError(fmt.Errorf("inner"))
	}))
	_, _ = b.Query()
	require.EqualError(t, b.Err(), "invalid; unexpected; inner")
}

func TestSelector_OrderByExpr(t *testing.T) {
	query, args := Select("*").
		From(Table("users")).
		Where(GT("age", 28)).
		OrderBy("name").
		OrderExpr(Expr("CASE WHEN id=? THEN id WHEN id=? THEN name END DESC", 1, 2)).
		Query()
	require.Equal(t, "SELECT * FROM `users` WHERE `age` > ? ORDER BY `name`, CASE WHEN id=? THEN id WHEN id=? THEN name END DESC", query)
	require.Equal(t, []interface{}{28, 1, 2}, args)
}

func TestBuilderContext(t *testing.T) {
	type key string
	want := "myval"
	ctx := context.WithValue(context.Background(), key("mykey"), want)
	sel := Dialect(dialect.Postgres).Select().WithContext(ctx)
	if got := sel.Context().Value(key("mykey")).(string); got != want {
		t.Fatalf("expected selector context key to be %q but got %q", want, got)
	}
	if got := sel.Clone().Context().Value(key("mykey")).(string); got != want {
		t.Fatalf("expected cloned selector context key to be %q but got %q", want, got)
	}
}

type point struct {
	xy []float64
	*testing.T
}

// FormatParam implements the sql.ParamFormatter interface.
func (p point) FormatParam(placeholder string, info *StmtInfo) string {
	require.Equal(p.T, dialect.MySQL, info.Dialect)
	return "ST_GeomFromWKB(" + placeholder + ")"
}

// Value implements the driver.Valuer interface.
func (p point) Value() (driver.Value, error) {
	return p.xy, nil
}

func TestParamFormatter(t *testing.T) {
	p := point{xy: []float64{1, 2}, T: t}
	query, args := Dialect(dialect.MySQL).
		Select().
		From(Table("users")).
		Where(EQ("point", p)).
		Query()
	require.Equal(t, "SELECT * FROM `users` WHERE `point` = ST_GeomFromWKB(?)", query)
	require.Equal(t, p, args[0])
}<|MERGE_RESOLUTION|>--- conflicted
+++ resolved
@@ -1201,7 +1201,6 @@
 		},
 		{
 			input: func() Querier {
-<<<<<<< HEAD
 				d := Dialect(dialect.Oracle)
 				t1 := d.Table("users").As("u")
 				t2 := d.Select().From(Table("groups")).Where(EQ("g.user_id", 10)).As("g")
@@ -1212,7 +1211,9 @@
 			}(),
 			wantQuery: `SELECT u.id, g.name FROM users u JOIN (SELECT * FROM groups g WHERE g.user_id = :1) g ON u.id = g.user_id`,
 			wantArgs:  []interface{}{10},
-=======
+    },  
+    {
+			input: func() Querier {
 				t1 := Table("users")
 				t2 := Table("groups")
 				t3 := Table("user_groups")
@@ -1233,7 +1234,6 @@
 					Join(t2).On(t2.C("id"), t3.C("group_id"))
 			}(),
 			wantQuery: `SELECT "users".* FROM "users" JOIN "user_groups" AS "t1" ON "users"."id" = "t1"."user_id" JOIN "groups" AS "t2" ON "t2"."id" = "t1"."group_id"`,
->>>>>>> f7db15cc
 		},
 		{
 			input: func() Querier {
