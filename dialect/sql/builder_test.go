// Copyright 2019-present Facebook Inc. All rights reserved.
// This source code is licensed under the Apache 2.0 license found
// in the LICENSE file in the root directory of this source tree.

package sql

import (
	"context"
	"database/sql/driver"
	"fmt"
	"strconv"
	"strings"
	"testing"

	"entgo.io/ent/dialect"
	"github.com/stretchr/testify/require"
)

func TestBuilder(t *testing.T) {
	tests := []struct {
		input     Querier
		wantQuery string
		wantArgs  []interface{}
	}{
		{
			input:     Describe("users"),
			wantQuery: "DESCRIBE `users`",
		},
		{
			input: CreateTable("users").
				Columns(
					Column("id").Type("int").Attr("auto_increment"),
					Column("name").Type("varchar(255)"),
				).
				PrimaryKey("id"),
			wantQuery: "CREATE TABLE `users`(`id` int auto_increment, `name` varchar(255), PRIMARY KEY(`id`))",
		},
		{
			input: Dialect(dialect.Postgres).CreateTable("users").
				Columns(
					Column("id").Type("serial").Attr("PRIMARY KEY"),
					Column("name").Type("varchar"),
				),
			wantQuery: `CREATE TABLE "users"("id" serial PRIMARY KEY, "name" varchar)`,
		},
		{
			input: CreateTable("users").
				Columns(
					Column("id").Type("int").Attr("auto_increment"),
					Column("name").Type("varchar(255)"),
				).
				PrimaryKey("id").
				Charset("utf8mb4"),
			wantQuery: "CREATE TABLE `users`(`id` int auto_increment, `name` varchar(255), PRIMARY KEY(`id`)) CHARACTER SET utf8mb4",
		},
		{
			input: CreateTable("users").
				Columns(
					Column("id").Type("int").Attr("auto_increment"),
					Column("name").Type("varchar(255)"),
				).
				PrimaryKey("id").
				Charset("utf8mb4").
				Collate("utf8mb4_general_ci").
				Options("ENGINE=InnoDB"),
			wantQuery: "CREATE TABLE `users`(`id` int auto_increment, `name` varchar(255), PRIMARY KEY(`id`)) CHARACTER SET utf8mb4 COLLATE utf8mb4_general_ci ENGINE=InnoDB",
		},
		{
			input: CreateTable("users").
				IfNotExists().
				Columns(
					Column("id").Type("int").Attr("auto_increment"),
				).
				PrimaryKey("id", "name"),
			wantQuery: "CREATE TABLE IF NOT EXISTS `users`(`id` int auto_increment, PRIMARY KEY(`id`, `name`))",
		},
		{
			input: CreateTable("users").
				IfNotExists().
				Columns(
					Column("id").Type("int").Attr("auto_increment"),
					Column("card_id").Type("int"),
					Column("doc").Type("longtext").Check(func(b *Builder) {
						b.WriteString("JSON_VALID(").Ident("doc").WriteByte(')')
					}),
				).
				PrimaryKey("id", "name").
				ForeignKeys(ForeignKey().Columns("card_id").
					Reference(Reference().Table("cards").Columns("id")).OnDelete("SET NULL")).
				Checks(func(b *Builder) {
					b.WriteString("CONSTRAINT ").Ident("valid_card").WriteString(" CHECK (").Ident("card_id").WriteString(" > 0)")
				}),
			wantQuery: "CREATE TABLE IF NOT EXISTS `users`(`id` int auto_increment, `card_id` int, `doc` longtext CHECK (JSON_VALID(`doc`)), PRIMARY KEY(`id`, `name`), FOREIGN KEY(`card_id`) REFERENCES `cards`(`id`) ON DELETE SET NULL, CONSTRAINT `valid_card` CHECK (`card_id` > 0))",
		},
		{
			input: Dialect(dialect.Postgres).CreateTable("users").
				IfNotExists().
				Columns(
					Column("id").Type("serial"),
					Column("card_id").Type("int"),
				).
				PrimaryKey("id", "name").
				ForeignKeys(ForeignKey().Columns("card_id").
					Reference(Reference().Table("cards").Columns("id")).OnDelete("SET NULL")),
			wantQuery: `CREATE TABLE IF NOT EXISTS "users"("id" serial, "card_id" int, PRIMARY KEY("id", "name"), FOREIGN KEY("card_id") REFERENCES "cards"("id") ON DELETE SET NULL)`,
		},
		{
			input: AlterTable("users").
				AddColumn(Column("group_id").Type("int").Attr("UNIQUE")).
				AddForeignKey(ForeignKey().Columns("group_id").
					Reference(Reference().Table("groups").Columns("id")).
					OnDelete("CASCADE"),
				),
			wantQuery: "ALTER TABLE `users` ADD COLUMN `group_id` int UNIQUE, ADD CONSTRAINT FOREIGN KEY(`group_id`) REFERENCES `groups`(`id`) ON DELETE CASCADE",
		},
		{
			input: Dialect(dialect.Postgres).AlterTable("users").
				AddColumn(Column("group_id").Type("int").Attr("UNIQUE")).
				AddForeignKey(ForeignKey("constraint").Columns("group_id").
					Reference(Reference().Table("groups").Columns("id")).
					OnDelete("CASCADE"),
				),
			wantQuery: `ALTER TABLE "users" ADD COLUMN "group_id" int UNIQUE, ADD CONSTRAINT "constraint" FOREIGN KEY("group_id") REFERENCES "groups"("id") ON DELETE CASCADE`,
		},
		{
			input: AlterTable("users").
				AddColumn(Column("group_id").Type("int").Attr("UNIQUE")).
				AddForeignKey(ForeignKey().Columns("group_id").
					Reference(Reference().Table("groups").Columns("id")),
				),
			wantQuery: "ALTER TABLE `users` ADD COLUMN `group_id` int UNIQUE, ADD CONSTRAINT FOREIGN KEY(`group_id`) REFERENCES `groups`(`id`)",
		},
		{
			input: Dialect(dialect.Postgres).AlterTable("users").
				AddColumn(Column("group_id").Type("int").Attr("UNIQUE")).
				AddForeignKey(ForeignKey().Columns("group_id").
					Reference(Reference().Table("groups").Columns("id")),
				),
			wantQuery: `ALTER TABLE "users" ADD COLUMN "group_id" int UNIQUE, ADD CONSTRAINT FOREIGN KEY("group_id") REFERENCES "groups"("id")`,
		},
		{
			input: AlterTable("users").
				AddColumn(Column("age").Type("int")).
				AddColumn(Column("name").Type("varchar(255)")),
			wantQuery: "ALTER TABLE `users` ADD COLUMN `age` int, ADD COLUMN `name` varchar(255)",
		},
		{
			input: AlterTable("users").
				DropForeignKey("users_parent_id"),
			wantQuery: "ALTER TABLE `users` DROP FOREIGN KEY `users_parent_id`",
		},
		{
			input: Dialect(dialect.Postgres).AlterTable("users").
				AddColumn(Column("age").Type("int")).
				AddColumn(Column("name").Type("varchar(255)")).
				DropConstraint("users_nickname_key"),
			wantQuery: `ALTER TABLE "users" ADD COLUMN "age" int, ADD COLUMN "name" varchar(255), DROP CONSTRAINT "users_nickname_key"`,
		},
		{
			input: AlterTable("users").
				AddForeignKey(ForeignKey().Columns("group_id").
					Reference(Reference().Table("groups").Columns("id")),
				).
				AddForeignKey(ForeignKey().Columns("location_id").
					Reference(Reference().Table("locations").Columns("id")),
				),
			wantQuery: "ALTER TABLE `users` ADD CONSTRAINT FOREIGN KEY(`group_id`) REFERENCES `groups`(`id`), ADD CONSTRAINT FOREIGN KEY(`location_id`) REFERENCES `locations`(`id`)",
		},
		{
			input: AlterTable("users").
				ModifyColumn(Column("age").Type("int")),
			wantQuery: "ALTER TABLE `users` MODIFY COLUMN `age` int",
		},
		{
			input: Dialect(dialect.Postgres).AlterTable("users").
				ModifyColumn(Column("age").Type("int")),
			wantQuery: `ALTER TABLE "users" ALTER COLUMN "age" TYPE int`,
		},
		{
			input: AlterTable("users").
				ModifyColumn(Column("age").Type("int")).
				DropColumn(Column("name")),
			wantQuery: "ALTER TABLE `users` MODIFY COLUMN `age` int, DROP COLUMN `name`",
		},
		{
			input: Dialect(dialect.Postgres).AlterTable("users").
				ModifyColumn(Column("age").Type("int")).
				DropColumn(Column("name")),
			wantQuery: `ALTER TABLE "users" ALTER COLUMN "age" TYPE int, DROP COLUMN "name"`,
		},
		{
			input: Dialect(dialect.Postgres).AlterTable("users").
				ModifyColumn(Column("age").Type("int")).
				ModifyColumn(Column("age").Attr("SET NOT NULL")).
				ModifyColumn(Column("name").Attr("DROP NOT NULL")),
			wantQuery: `ALTER TABLE "users" ALTER COLUMN "age" TYPE int, ALTER COLUMN "age" SET NOT NULL, ALTER COLUMN "name" DROP NOT NULL`,
		},
		{
			input: AlterTable("users").
				ChangeColumn("old_age", Column("age").Type("int")),
			wantQuery: "ALTER TABLE `users` CHANGE COLUMN `old_age` `age` int",
		},
		{
			input: Dialect(dialect.Postgres).AlterTable("users").
				AddColumn(Column("boring").Type("varchar")).
				ModifyColumn(Column("age").Type("int")).
				DropColumn(Column("name")),
			wantQuery: `ALTER TABLE "users" ADD COLUMN "boring" varchar, ALTER COLUMN "age" TYPE int, DROP COLUMN "name"`,
		},
		{
			input:     AlterTable("users").RenameIndex("old", "new"),
			wantQuery: "ALTER TABLE `users` RENAME INDEX `old` TO `new`",
		},
		{
			input: AlterTable("users").
				DropIndex("old").
				AddIndex(CreateIndex("new1").Columns("c1", "c2")).
				AddIndex(CreateIndex("new2").Columns("c1", "c2").Unique()),
			wantQuery: "ALTER TABLE `users` DROP INDEX `old`, ADD INDEX `new1`(`c1`, `c2`), ADD UNIQUE INDEX `new2`(`c1`, `c2`)",
		},
		{
			input: Dialect(dialect.Postgres).AlterIndex("old").
				Rename("new"),
			wantQuery: `ALTER INDEX "old" RENAME TO "new"`,
		},
		{
			input:     Insert("users").Columns("age").Values(1),
			wantQuery: "INSERT INTO `users` (`age`) VALUES (?)",
			wantArgs:  []interface{}{1},
		},
		{
			input:     Insert("users").Columns("age").Values(1).Schema("mydb"),
			wantQuery: "INSERT INTO `mydb`.`users` (`age`) VALUES (?)",
			wantArgs:  []interface{}{1},
		},
		{
			input:     Dialect(dialect.Postgres).Insert("users").Columns("age").Values(1),
			wantQuery: `INSERT INTO "users" ("age") VALUES ($1)`,
			wantArgs:  []interface{}{1},
		},
		{
			input:     Dialect(dialect.Postgres).Insert("users").Columns("age").Values(1).Schema("mydb"),
			wantQuery: `INSERT INTO "mydb"."users" ("age") VALUES ($1)`,
			wantArgs:  []interface{}{1},
		},
		{
			input:     Dialect(dialect.SQLite).Insert("users").Columns("age").Values(1).Schema("mydb"),
			wantQuery: "INSERT INTO `users` (`age`) VALUES (?)",
			wantArgs:  []interface{}{1},
		},
		{
			input:     Dialect(dialect.Postgres).Insert("users").Columns("age").Values(1).Returning("id"),
			wantQuery: `INSERT INTO "users" ("age") VALUES ($1) RETURNING "id"`,
			wantArgs:  []interface{}{1},
		},
		{
			input:     Dialect(dialect.Postgres).Insert("users").Columns("age").Values(1).Returning("id").Returning("name"),
			wantQuery: `INSERT INTO "users" ("age") VALUES ($1) RETURNING "name"`,
			wantArgs:  []interface{}{1},
		},
		{
			input:     Insert("users").Columns("name", "age").Values("a8m", 10),
			wantQuery: "INSERT INTO `users` (`name`, `age`) VALUES (?, ?)",
			wantArgs:  []interface{}{"a8m", 10},
		},
		{
			input:     Dialect(dialect.Postgres).Insert("users").Columns("name", "age").Values("a8m", 10),
			wantQuery: `INSERT INTO "users" ("name", "age") VALUES ($1, $2)`,
			wantArgs:  []interface{}{"a8m", 10},
		},
		{
			input:     Insert("users").Columns("name", "age").Values("a8m", 10).Values("foo", 20),
			wantQuery: "INSERT INTO `users` (`name`, `age`) VALUES (?, ?), (?, ?)",
			wantArgs:  []interface{}{"a8m", 10, "foo", 20},
		},
		{
			input:     Dialect(dialect.Postgres).Insert("users").Columns("name", "age").Values("a8m", 10).Values("foo", 20),
			wantQuery: `INSERT INTO "users" ("name", "age") VALUES ($1, $2), ($3, $4)`,
			wantArgs:  []interface{}{"a8m", 10, "foo", 20},
		},
		{
			input: Dialect(dialect.Postgres).Insert("users").
				Columns("name", "age").
				Values("a8m", 10).
				Values("foo", 20).
				Values("bar", 30),
			wantQuery: `INSERT INTO "users" ("name", "age") VALUES ($1, $2), ($3, $4), ($5, $6)`,
			wantArgs:  []interface{}{"a8m", 10, "foo", 20, "bar", 30},
		},
		{
			input:     Update("users").Set("name", "foo"),
			wantQuery: "UPDATE `users` SET `name` = ?",
			wantArgs:  []interface{}{"foo"},
		},
		{
			input:     Update("users").Set("name", "foo").Schema("mydb"),
			wantQuery: "UPDATE `mydb`.`users` SET `name` = ?",
			wantArgs:  []interface{}{"foo"},
		},
		{
			input:     Dialect(dialect.Postgres).Update("users").Set("name", "foo"),
			wantQuery: `UPDATE "users" SET "name" = $1`,
			wantArgs:  []interface{}{"foo"},
		},
		{
			input:     Dialect(dialect.Postgres).Update("users").Set("name", "foo").Schema("mydb"),
			wantQuery: `UPDATE "mydb"."users" SET "name" = $1`,
			wantArgs:  []interface{}{"foo"},
		},
		{
			input:     Dialect(dialect.SQLite).Update("users").Set("name", "foo").Schema("mydb"),
			wantQuery: "UPDATE `users` SET `name` = ?",
			wantArgs:  []interface{}{"foo"},
		},
		{
			input:     Update("users").Set("name", "foo").Set("age", 10),
			wantQuery: "UPDATE `users` SET `name` = ?, `age` = ?",
			wantArgs:  []interface{}{"foo", 10},
		},
		{
			input:     Dialect(dialect.Postgres).Update("users").Set("name", "foo").Set("age", 10),
			wantQuery: `UPDATE "users" SET "name" = $1, "age" = $2`,
			wantArgs:  []interface{}{"foo", 10},
		},
		{
			input: Dialect(dialect.Postgres).Update("users").
				Set("active", false).
				Where(P(func(b *Builder) {
					b.Ident("name").WriteString(" SIMILAR TO ").Arg("(b|c)%")
				})),
			wantQuery: `UPDATE "users" SET "active" = $1 WHERE "name" SIMILAR TO $2`,
			wantArgs:  []interface{}{false, "(b|c)%"},
		},
		{
			input:     Update("users").Set("name", "foo").Where(EQ("name", "bar")),
			wantQuery: "UPDATE `users` SET `name` = ? WHERE `name` = ?",
			wantArgs:  []interface{}{"foo", "bar"},
		},
		{
			input:     Update("users").Set("name", "foo").Where(EQ("name", Expr("?", "bar"))),
			wantQuery: "UPDATE `users` SET `name` = ? WHERE `name` = ?",
			wantArgs:  []interface{}{"foo", "bar"},
		},
		{
			input:     Dialect(dialect.Postgres).Update("users").Set("name", "foo").Where(EQ("name", "bar")),
			wantQuery: `UPDATE "users" SET "name" = $1 WHERE "name" = $2`,
			wantArgs:  []interface{}{"foo", "bar"},
		},
		{
			input: func() Querier {
				p1, p2 := EQ("name", "bar"), Or(EQ("age", 10), EQ("age", 20))
				return Dialect(dialect.Postgres).
					Update("users").
					Set("name", "foo").
					Where(p1).
					Where(p2).
					Where(p1).
					Where(p2)
			}(),
			wantQuery: `UPDATE "users" SET "name" = $1 WHERE (("name" = $2 AND ("age" = $3 OR "age" = $4)) AND "name" = $5) AND ("age" = $6 OR "age" = $7)`,
			wantArgs:  []interface{}{"foo", "bar", 10, 20, "bar", 10, 20},
		},
		{
			input:     Update("users").Set("name", "foo").SetNull("spouse_id"),
			wantQuery: "UPDATE `users` SET `spouse_id` = NULL, `name` = ?",
			wantArgs:  []interface{}{"foo"},
		},
		{
			input:     Dialect(dialect.Postgres).Update("users").Set("name", "foo").SetNull("spouse_id"),
			wantQuery: `UPDATE "users" SET "spouse_id" = NULL, "name" = $1`,
			wantArgs:  []interface{}{"foo"},
		},
		{
			input: Update("users").Set("name", "foo").
				Where(EQ("name", "bar")).
				Where(EQ("age", 20)),
			wantQuery: "UPDATE `users` SET `name` = ? WHERE `name` = ? AND `age` = ?",
			wantArgs:  []interface{}{"foo", "bar", 20},
		},
		{
			input: Dialect(dialect.Postgres).
				Update("users").
				Set("name", "foo").
				Where(EQ("name", "bar")).
				Where(EQ("age", 20)),
			wantQuery: `UPDATE "users" SET "name" = $1 WHERE "name" = $2 AND "age" = $3`,
			wantArgs:  []interface{}{"foo", "bar", 20},
		},
		{
			input: Update("users").
				Set("name", "foo").
				Set("age", 10).
				Where(Or(EQ("name", "bar"), EQ("name", "baz"))),
			wantQuery: "UPDATE `users` SET `name` = ?, `age` = ? WHERE `name` = ? OR `name` = ?",
			wantArgs:  []interface{}{"foo", 10, "bar", "baz"},
		},
		{
			input: Dialect(dialect.Postgres).
				Update("users").
				Set("name", "foo").
				Set("age", 10).
				Where(Or(EQ("name", "bar"), EQ("name", "baz"))),
			wantQuery: `UPDATE "users" SET "name" = $1, "age" = $2 WHERE "name" = $3 OR "name" = $4`,
			wantArgs:  []interface{}{"foo", 10, "bar", "baz"},
		},
		{
			input: Update("users").
				Set("name", "foo").
				Set("age", 10).
				Where(P().EQ("name", "foo")),
			wantQuery: "UPDATE `users` SET `name` = ?, `age` = ? WHERE `name` = ?",
			wantArgs:  []interface{}{"foo", 10, "foo"},
		},
		{
			input: Dialect(dialect.Postgres).
				Update("users").
				Add("rank", 10).
				Where(
					Or(
						EQ("rank", Select("rank").From(Table("ranks")).Where(EQ("name", "foo"))),
						GT("score", Select("score").From(Table("scores")).Where(GT("count", 0))),
					),
				),
			wantQuery: `UPDATE "users" SET "rank" = COALESCE("users"."rank", 0) + $1 WHERE "rank" = (SELECT "rank" FROM "ranks" WHERE "name" = $2) OR "score" > (SELECT "score" FROM "scores" WHERE "count" > $3)`,
			wantArgs:  []interface{}{10, "foo", 0},
		},
		{
			input: Update("users").
				Add("rank", 10).
				Where(
					Or(
						EQ("rank", Select("rank").From(Table("ranks")).Where(EQ("name", "foo"))),
						GT("score", Select("score").From(Table("scores")).Where(GT("count", 0))),
					),
				),
			wantQuery: "UPDATE `users` SET `rank` = COALESCE(`users`.`rank`, 0) + ? WHERE `rank` = (SELECT `rank` FROM `ranks` WHERE `name` = ?) OR `score` > (SELECT `score` FROM `scores` WHERE `count` > ?)",
			wantArgs:  []interface{}{10, "foo", 0},
		},
		{
			input: Dialect(dialect.Postgres).
				Update("users").
				Set("name", "foo").
				Set("age", 10).
				Where(P().EQ("name", "foo")),
			wantQuery: `UPDATE "users" SET "name" = $1, "age" = $2 WHERE "name" = $3`,
			wantArgs:  []interface{}{"foo", 10, "foo"},
		},
		{
			input: Update("users").
				Set("name", "foo").
				Where(And(In("name", "bar", "baz"), NotIn("age", 1, 2))),
			wantQuery: "UPDATE `users` SET `name` = ? WHERE `name` IN (?, ?) AND `age` NOT IN (?, ?)",
			wantArgs:  []interface{}{"foo", "bar", "baz", 1, 2},
		},
		{
			input: Dialect(dialect.Postgres).
				Update("users").
				Set("name", "foo").
				Where(And(In("name", "bar", "baz"), NotIn("age", 1, 2))),
			wantQuery: `UPDATE "users" SET "name" = $1 WHERE "name" IN ($2, $3) AND "age" NOT IN ($4, $5)`,
			wantArgs:  []interface{}{"foo", "bar", "baz", 1, 2},
		},
		{
			input: Update("users").
				Set("name", "foo").
				Where(And(HasPrefix("nickname", "a8m"), Contains("lastname", "mash"))),
			wantQuery: "UPDATE `users` SET `name` = ? WHERE `nickname` LIKE ? AND `lastname` LIKE ?",
			wantArgs:  []interface{}{"foo", "a8m%", "%mash%"},
		},
		{
			input: Dialect(dialect.Postgres).
				Update("users").
				Set("name", "foo").
				Where(And(HasPrefix("nickname", "a8m"), Contains("lastname", "mash"))),
			wantQuery: `UPDATE "users" SET "name" = $1 WHERE "nickname" LIKE $2 AND "lastname" LIKE $3`,
			wantArgs:  []interface{}{"foo", "a8m%", "%mash%"},
		},
		{
			input: Update("users").
				Add("age", 1).
				Where(HasPrefix("nickname", "a8m")),
			wantQuery: "UPDATE `users` SET `age` = COALESCE(`users`.`age`, 0) + ? WHERE `nickname` LIKE ?",
			wantArgs:  []interface{}{1, "a8m%"},
		},
		{
			input: Update("users").
				Set("age", 1).
				Add("age", 2).
				Where(HasPrefix("nickname", "a8m")),
			wantQuery: "UPDATE `users` SET `age` = ?, `age` = COALESCE(`users`.`age`, 0) + ? WHERE `nickname` LIKE ?",
			wantArgs:  []interface{}{1, 2, "a8m%"},
		},
		{
			input: Update("users").
				Add("age", 2).
				Set("age", 1).
				Where(HasPrefix("nickname", "a8m")),
			wantQuery: "UPDATE `users` SET `age` = ? WHERE `nickname` LIKE ?",
			wantArgs:  []interface{}{1, "a8m%"},
		},
		{
			input: Dialect(dialect.Postgres).
				Update("users").
				Add("age", 1).
				Where(HasPrefix("nickname", "a8m")),
			wantQuery: `UPDATE "users" SET "age" = COALESCE("users"."age", 0) + $1 WHERE "nickname" LIKE $2`,
			wantArgs:  []interface{}{1, "a8m%"},
		},
		{
			input: Update("users").
				Add("age", 1).
				Set("nickname", "a8m").
				Add("version", 10).
				Set("name", "mashraki"),
			wantQuery: "UPDATE `users` SET `age` = COALESCE(`users`.`age`, 0) + ?, `nickname` = ?, `version` = COALESCE(`users`.`version`, 0) + ?, `name` = ?",
			wantArgs:  []interface{}{1, "a8m", 10, "mashraki"},
		},
		{
			input: Dialect(dialect.Postgres).
				Update("users").
				Add("age", 1).
				Set("nickname", "a8m").
				Add("version", 10).
				Set("name", "mashraki"),
			wantQuery: `UPDATE "users" SET "age" = COALESCE("users"."age", 0) + $1, "nickname" = $2, "version" = COALESCE("users"."version", 0) + $3, "name" = $4`,
			wantArgs:  []interface{}{1, "a8m", 10, "mashraki"},
		},
		{
			input: Dialect(dialect.Postgres).
				Update("users").
				Add("age", 1).
				Set("nickname", "a8m").
				Add("version", 10).
				Set("name", "mashraki").
				Set("first", "ariel").
				Add("score", 1e5).
				Where(Or(EQ("age", 1), EQ("age", 2))),
			wantQuery: `UPDATE "users" SET "age" = COALESCE("users"."age", 0) + $1, "nickname" = $2, "version" = COALESCE("users"."version", 0) + $3, "name" = $4, "first" = $5, "score" = COALESCE("users"."score", 0) + $6 WHERE "age" = $7 OR "age" = $8`,
			wantArgs:  []interface{}{1, "a8m", 10, "mashraki", "ariel", 1e5, 1, 2},
		},
		{
			input: Select().
				From(Table("users")).
				Where(EQ("name", "Alex")),
			wantQuery: "SELECT * FROM `users` WHERE `name` = ?",
			wantArgs:  []interface{}{"Alex"},
		},
		{
			input: Dialect(dialect.Postgres).
				Select().
				From(Table("users")),
			wantQuery: `SELECT * FROM "users"`,
		},
		{
			input: Dialect(dialect.Postgres).
				Select().
				From(Table("users")).
				Where(EQ("name", "Ariel")),
			wantQuery: `SELECT * FROM "users" WHERE "name" = $1`,
			wantArgs:  []interface{}{"Ariel"},
		},
		{
			input: Select().
				From(Table("users")).
				Where(Or(EQ("name", "BAR"), EQ("name", "BAZ"))),
			wantQuery: "SELECT * FROM `users` WHERE `name` = ? OR `name` = ?",
			wantArgs:  []interface{}{"BAR", "BAZ"},
		},
		{
			input: func() Querier {
				t1, t2 := Table("users"), Table("pets")
				return Dialect(dialect.Postgres).
					Select().
					From(t1).
					Where(GT(t1.C("age"), 30)).
					Where(
						And(
							Exists(Select().From(t2).Where(ColumnsEQ(t2.C("owner_id"), t1.C("id")))),
							NotExists(Select().From(t2).Where(ColumnsEQ(t2.C("owner_id"), t1.C("id")))),
						),
					)
			}(),
			wantQuery: `SELECT * FROM "users" WHERE "users"."age" > $1 AND (EXISTS (SELECT * FROM "pets" WHERE "pets"."owner_id" = "users"."id") AND NOT EXISTS (SELECT * FROM "pets" WHERE "pets"."owner_id" = "users"."id"))`,
			wantArgs:  []interface{}{30},
		},
		{
			input: Update("users").
				Set("name", "foo").
				Set("age", 10).
				Where(And(EQ("name", "foo"), EQ("age", 20))),
			wantQuery: "UPDATE `users` SET `name` = ?, `age` = ? WHERE `name` = ? AND `age` = ?",
			wantArgs:  []interface{}{"foo", 10, "foo", 20},
		},
		{
			input: Delete("users").
				Where(NotNull("parent_id")),
			wantQuery: "DELETE FROM `users` WHERE `parent_id` IS NOT NULL",
		},
		{
			input: Delete("users").
				Where(NotNull("parent_id")).
				Schema("mydb"),
			wantQuery: "DELETE FROM `mydb`.`users` WHERE `parent_id` IS NOT NULL",
		},
		{
			input: Dialect(dialect.SQLite).
				Delete("users").
				Where(NotNull("parent_id")).
				Schema("mydb"),
			wantQuery: "DELETE FROM `users` WHERE `parent_id` IS NOT NULL",
		},
		{
			input: Dialect(dialect.Postgres).
				Delete("users").
				Where(IsNull("parent_id")),
			wantQuery: `DELETE FROM "users" WHERE "parent_id" IS NULL`,
		},
		{
			input: Dialect(dialect.Postgres).
				Delete("users").
				Where(IsNull("parent_id")).
				Schema("mydb"),
			wantQuery: `DELETE FROM "mydb"."users" WHERE "parent_id" IS NULL`,
		},
		{
			input: Delete("users").
				Where(And(IsNull("parent_id"), NotIn("name", "foo", "bar"))),
			wantQuery: "DELETE FROM `users` WHERE `parent_id` IS NULL AND `name` NOT IN (?, ?)",
			wantArgs:  []interface{}{"foo", "bar"},
		},
		{
			input: Dialect(dialect.Postgres).
				Delete("users").
				Where(And(IsNull("parent_id"), NotIn("name", "foo", "bar"))),
			wantQuery: `DELETE FROM "users" WHERE "parent_id" IS NULL AND "name" NOT IN ($1, $2)`,
			wantArgs:  []interface{}{"foo", "bar"},
		},
		{
			input: Delete("users").
				Where(And(False(), False())),
			wantQuery: "DELETE FROM `users` WHERE FALSE AND FALSE",
		},
		{
			input: Dialect(dialect.Postgres).
				Delete("users").
				Where(And(False(), False())),
			wantQuery: `DELETE FROM "users" WHERE FALSE AND FALSE`,
		},
		{
			input: Delete("users").
				Where(Or(NotNull("parent_id"), EQ("parent_id", 10))),
			wantQuery: "DELETE FROM `users` WHERE `parent_id` IS NOT NULL OR `parent_id` = ?",
			wantArgs:  []interface{}{10},
		},
		{
			input: Dialect(dialect.Postgres).
				Delete("users").
				Where(Or(NotNull("parent_id"), EQ("parent_id", 10))),
			wantQuery: `DELETE FROM "users" WHERE "parent_id" IS NOT NULL OR "parent_id" = $1`,
			wantArgs:  []interface{}{10},
		},
		{
			input: Delete("users").
				Where(
					Or(
						And(EQ("name", "foo"), EQ("age", 10)),
						And(EQ("name", "bar"), EQ("age", 20)),
						And(
							EQ("name", "qux"),
							Or(EQ("age", 1), EQ("age", 2)),
						),
					),
				),
			wantQuery: "DELETE FROM `users` WHERE (`name` = ? AND `age` = ?) OR (`name` = ? AND `age` = ?) OR (`name` = ? AND (`age` = ? OR `age` = ?))",
			wantArgs:  []interface{}{"foo", 10, "bar", 20, "qux", 1, 2},
		},
		{
			input: Dialect(dialect.Postgres).
				Delete("users").
				Where(
					Or(
						And(EQ("name", "foo"), EQ("age", 10)),
						And(EQ("name", "bar"), EQ("age", 20)),
						And(
							EQ("name", "qux"),
							Or(EQ("age", 1), EQ("age", 2)),
						),
					),
				),
			wantQuery: `DELETE FROM "users" WHERE ("name" = $1 AND "age" = $2) OR ("name" = $3 AND "age" = $4) OR ("name" = $5 AND ("age" = $6 OR "age" = $7))`,
			wantArgs:  []interface{}{"foo", 10, "bar", 20, "qux", 1, 2},
		},
		{
			input: Delete("users").
				Where(
					Or(
						And(EQ("name", "foo"), EQ("age", 10)),
						And(EQ("name", "bar"), EQ("age", 20)),
					),
				).
				Where(EQ("role", "admin")),
			wantQuery: "DELETE FROM `users` WHERE ((`name` = ? AND `age` = ?) OR (`name` = ? AND `age` = ?)) AND `role` = ?",
			wantArgs:  []interface{}{"foo", 10, "bar", 20, "admin"},
		},
		{
			input: Dialect(dialect.Postgres).
				Delete("users").
				Where(
					Or(
						And(EQ("name", "foo"), EQ("age", 10)),
						And(EQ("name", "bar"), EQ("age", 20)),
					),
				).
				Where(EQ("role", "admin")),
			wantQuery: `DELETE FROM "users" WHERE (("name" = $1 AND "age" = $2) OR ("name" = $3 AND "age" = $4)) AND "role" = $5`,
			wantArgs:  []interface{}{"foo", 10, "bar", 20, "admin"},
		},
		{
			input:     Select().From(Table("users")),
			wantQuery: "SELECT * FROM `users`",
		},
		{
			input:     Dialect(dialect.Postgres).Select().From(Table("users")),
			wantQuery: `SELECT * FROM "users"`,
		},
		{
			input:     Select().From(Table("users").Unquote()),
			wantQuery: "SELECT * FROM users",
		},
		{
			input:     Dialect(dialect.Postgres).Select().From(Table("users").Unquote()),
			wantQuery: "SELECT * FROM users",
		},
		{
			input:     Select().From(Table("users").As("u")),
			wantQuery: "SELECT * FROM `users` AS `u`",
		},
		{
			input:     Dialect(dialect.Postgres).Select().From(Table("users").As("u")),
			wantQuery: `SELECT * FROM "users" AS "u"`,
		},
		{
			input: func() Querier {
				t1 := Table("users").As("u")
				t2 := Table("groups").As("g")
				return Select(t1.C("id"), t2.C("name")).From(t1).Join(t2)
			}(),
			wantQuery: "SELECT `u`.`id`, `g`.`name` FROM `users` AS `u` JOIN `groups` AS `g`",
		},
		{
			input: func() Querier {
				t1 := Table("users").As("u")
				t2 := Table("groups").As("g")
				return Dialect(dialect.Postgres).Select(t1.C("id"), t2.C("name")).From(t1).Join(t2)
			}(),
			wantQuery: `SELECT "u"."id", "g"."name" FROM "users" AS "u" JOIN "groups" AS "g"`,
		},
		{
			input: func() Querier {
				t1 := Table("users").As("u")
				t2 := Table("groups").As("g")
				return Select(t1.C("id"), t2.C("name")).
					From(t1).
					Join(t2).
					On(t1.C("id"), t2.C("user_id"))
			}(),
			wantQuery: "SELECT `u`.`id`, `g`.`name` FROM `users` AS `u` JOIN `groups` AS `g` ON `u`.`id` = `g`.`user_id`",
		},
		{
			input: func() Querier {
				t1 := Table("users").As("u")
				t2 := Table("groups").As("g")
				return Dialect(dialect.Postgres).
					Select(t1.C("id"), t2.C("name")).
					From(t1).
					Join(t2).
					On(t1.C("id"), t2.C("user_id"))
			}(),
			wantQuery: `SELECT "u"."id", "g"."name" FROM "users" AS "u" JOIN "groups" AS "g" ON "u"."id" = "g"."user_id"`,
		},
		{
			input: func() Querier {
				t1 := Table("users").As("u")
				t2 := Table("groups").As("g")
				return Select(t1.C("id"), t2.C("name")).
					From(t1).
					Join(t2).
					On(t1.C("id"), t2.C("user_id")).
					Where(And(EQ(t1.C("name"), "bar"), NotNull(t2.C("name"))))
			}(),
			wantQuery: "SELECT `u`.`id`, `g`.`name` FROM `users` AS `u` JOIN `groups` AS `g` ON `u`.`id` = `g`.`user_id` WHERE `u`.`name` = ? AND `g`.`name` IS NOT NULL",
			wantArgs:  []interface{}{"bar"},
		},
		{
			input: func() Querier {
				t1 := Table("users").As("u")
				t2 := Table("groups").As("g")
				return Dialect(dialect.Postgres).
					Select(t1.C("id"), t2.C("name")).
					From(t1).
					Join(t2).
					On(t1.C("id"), t2.C("user_id")).
					Where(And(EQ(t1.C("name"), "bar"), NotNull(t2.C("name"))))
			}(),
			wantQuery: `SELECT "u"."id", "g"."name" FROM "users" AS "u" JOIN "groups" AS "g" ON "u"."id" = "g"."user_id" WHERE "u"."name" = $1 AND "g"."name" IS NOT NULL`,
			wantArgs:  []interface{}{"bar"},
		},
		{
			input: func() Querier {
				t1 := Table("users").As("u")
				t2 := Table("user_groups").As("ug")
				return Select(t1.C("id"), As(Count("`*`"), "group_count")).
					From(t1).
					LeftJoin(t2).
					On(t1.C("id"), t2.C("user_id")).
					GroupBy(t1.C("id"))
			}(),
			wantQuery: "SELECT `u`.`id`, COUNT(`*`) AS `group_count` FROM `users` AS `u` LEFT JOIN `user_groups` AS `ug` ON `u`.`id` = `ug`.`user_id` GROUP BY `u`.`id`",
		},
		{
			input: func() Querier {
				t1 := Table("users").As("u")
				t2 := Table("user_groups").As("ug")
				return Select(t1.C("id"), As(Count("`*`"), "group_count")).
					From(t1).
					LeftJoin(t2).
					OnP(P(func(b *Builder) {
						b.Ident(t1.C("id")).WriteOp(OpEQ).Ident(t2.C("user_id"))
					})).
					GroupBy(t1.C("id")).Clone()
			}(),
			wantQuery: "SELECT `u`.`id`, COUNT(`*`) AS `group_count` FROM `users` AS `u` LEFT JOIN `user_groups` AS `ug` ON `u`.`id` = `ug`.`user_id` GROUP BY `u`.`id`",
		},
		{
			input: func() Querier {
				t1 := Table("groups").As("g")
				t2 := Table("user_groups").As("ug")
				return Select(t1.C("id"), As(Count("`*`"), "user_count")).
					From(t1).
					RightJoin(t2).
					On(t1.C("id"), t2.C("group_id")).
					GroupBy(t1.C("id"))
			}(),
			wantQuery: "SELECT `g`.`id`, COUNT(`*`) AS `user_count` FROM `groups` AS `g` RIGHT JOIN `user_groups` AS `ug` ON `g`.`id` = `ug`.`group_id` GROUP BY `g`.`id`",
		},
		{
			input: func() Querier {
				t1 := Table("users").As("u")
				return Select(t1.Columns("name", "age")...).From(t1)
			}(),
			wantQuery: "SELECT `u`.`name`, `u`.`age` FROM `users` AS `u`",
		},
		{
			input: func() Querier {
				t1 := Table("users").As("u")
				return Dialect(dialect.Postgres).
					Select(t1.Columns("name", "age")...).From(t1)
			}(),
			wantQuery: `SELECT "u"."name", "u"."age" FROM "users" AS "u"`,
		},
		{
			input: func() Querier {
				t1 := Dialect(dialect.Postgres).
					Table("users").As("u")
				return Dialect(dialect.Postgres).
					Select(t1.Columns("name", "age")...).From(t1)
			}(),
			wantQuery: `SELECT "u"."name", "u"."age" FROM "users" AS "u"`,
		},
		{
			input: func() Querier {
				t1 := Table("users").As("u")
				t2 := Select().From(Table("groups")).Where(EQ("user_id", 10)).As("g")
				return Select(t1.C("id"), t2.C("name")).
					From(t1).
					Join(t2).
					On(t1.C("id"), t2.C("user_id"))
			}(),
			wantQuery: "SELECT `u`.`id`, `g`.`name` FROM `users` AS `u` JOIN (SELECT * FROM `groups` WHERE `user_id` = ?) AS `g` ON `u`.`id` = `g`.`user_id`",
			wantArgs:  []interface{}{10},
		},
		{
			input: func() Querier {
				d := Dialect(dialect.Postgres)
				t1 := d.Table("users").As("u")
				t2 := d.Select().From(Table("groups")).Where(EQ("user_id", 10)).As("g")
				return d.Select(t1.C("id"), t2.C("name")).
					From(t1).
					Join(t2).
					On(t1.C("id"), t2.C("user_id"))
			}(),
			wantQuery: `SELECT "u"."id", "g"."name" FROM "users" AS "u" JOIN (SELECT * FROM "groups" WHERE "user_id" = $1) AS "g" ON "u"."id" = "g"."user_id"`,
			wantArgs:  []interface{}{10},
		},
		{
			input: func() Querier {
				t1 := Table("users")
				t2 := Table("groups")
				t3 := Table("user_groups")
				return Select(t1.C("*")).From(t1).
					Join(t3).On(t1.C("id"), t3.C("user_id")).
					Join(t2).On(t2.C("id"), t3.C("group_id"))
			}(),
			wantQuery: "SELECT `users`.* FROM `users` JOIN `user_groups` AS `t1` ON `users`.`id` = `t1`.`user_id` JOIN `groups` AS `t2` ON `t2`.`id` = `t1`.`group_id`",
		},
		{
			input: func() Querier {
				d := Dialect(dialect.Postgres)
				t1 := d.Table("users")
				t2 := d.Table("groups")
				t3 := d.Table("user_groups")
				return d.Select(t1.C("*")).From(t1).
					Join(t3).On(t1.C("id"), t3.C("user_id")).
					Join(t2).On(t2.C("id"), t3.C("group_id"))
			}(),
			wantQuery: `SELECT "users".* FROM "users" JOIN "user_groups" AS "t1" ON "users"."id" = "t1"."user_id" JOIN "groups" AS "t2" ON "t2"."id" = "t1"."group_id"`,
		},
		{
			input: func() Querier {
				selector := Select().Where(Or(EQ("name", "foo"), EQ("name", "bar")))
				return Delete("users").FromSelect(selector)
			}(),
			wantQuery: "DELETE FROM `users` WHERE `name` = ? OR `name` = ?",
			wantArgs:  []interface{}{"foo", "bar"},
		},
		{
			input: func() Querier {
				d := Dialect(dialect.Postgres)
				selector := d.Select().Where(Or(EQ("name", "foo"), EQ("name", "bar")))
				return d.Delete("users").FromSelect(selector)
			}(),
			wantQuery: `DELETE FROM "users" WHERE "name" = $1 OR "name" = $2`,
			wantArgs:  []interface{}{"foo", "bar"},
		},
		{
			input: func() Querier {
				selector := Select().From(Table("users")).As("t")
				return selector.Select(selector.C("name"))
			}(),
			wantQuery: "SELECT `t`.`name` FROM `users`",
		},
		{
			input: func() Querier {
				selector := Dialect(dialect.Postgres).
					Select().From(Table("users")).As("t")
				return selector.Select(selector.C("name"))
			}(),
			wantQuery: `SELECT "t"."name" FROM "users"`,
		},
		{
			input: func() Querier {
				selector := Select().From(Table("groups")).Where(EQ("name", "foo"))
				return Delete("users").FromSelect(selector)
			}(),
			wantQuery: "DELETE FROM `groups` WHERE `name` = ?",
			wantArgs:  []interface{}{"foo"},
		},
		{
			input: func() Querier {
				d := Dialect(dialect.Postgres)
				selector := d.Select().From(Table("groups")).Where(EQ("name", "foo"))
				return d.Delete("users").FromSelect(selector)
			}(),
			wantQuery: `DELETE FROM "groups" WHERE "name" = $1`,
			wantArgs:  []interface{}{"foo"},
		},
		{
			input: func() Querier {
				selector := Select()
				return Delete("users").FromSelect(selector)
			}(),
			wantQuery: "DELETE FROM `users`",
		},
		{
			input: func() Querier {
				d := Dialect(dialect.Postgres)
				selector := d.Select()
				return d.Delete("users").FromSelect(selector)
			}(),
			wantQuery: `DELETE FROM "users"`,
		},
		{
			input: Select().
				From(Table("users")).
				Where(Not(And(EQ("name", "foo"), EQ("age", "bar")))),
			wantQuery: "SELECT * FROM `users` WHERE NOT (`name` = ? AND `age` = ?)",
			wantArgs:  []interface{}{"foo", "bar"},
		},
		{
			input: Dialect(dialect.Postgres).
				Select().
				From(Table("users")).
				Where(Not(And(EQ("name", "foo"), EQ("age", "bar")))),
			wantQuery: `SELECT * FROM "users" WHERE NOT ("name" = $1 AND "age" = $2)`,
			wantArgs:  []interface{}{"foo", "bar"},
		},
		{
			input: Select().
				From(Table("users")).
				Where(Or(EqualFold("name", "BAR"), EqualFold("name", "BAZ"))),
			wantQuery: "SELECT * FROM `users` WHERE LOWER(`name`) = ? OR LOWER(`name`) = ?",
			wantArgs:  []interface{}{"bar", "baz"},
		},
		{
			input: Dialect(dialect.Postgres).
				Select().
				From(Table("users")).
				Where(Or(EqualFold("name", "BAR"), EqualFold("name", "BAZ"))),
			wantQuery: `SELECT * FROM "users" WHERE "name" ILIKE $1 OR "name" ILIKE $2`,
			wantArgs:  []interface{}{"bar", "baz"},
		},
		{
			input: Dialect(dialect.MySQL).
				Select().
				From(Table("users")).
				Where(Or(EqualFold("name", "BAR"), EqualFold("name", "BAZ"))),
			wantQuery: "SELECT * FROM `users` WHERE `name` COLLATE utf8mb4_general_ci = ? OR `name` COLLATE utf8mb4_general_ci = ?",
			wantArgs:  []interface{}{"bar", "baz"},
		},
		{
			input: Dialect(dialect.SQLite).
				Select().
				From(Table("users")).
				Where(And(ContainsFold("name", "Ariel"), ContainsFold("nick", "Bar"))),
			wantQuery: "SELECT * FROM `users` WHERE LOWER(`name`) LIKE ? AND LOWER(`nick`) LIKE ?",
			wantArgs:  []interface{}{"%ariel%", "%bar%"},
		},
		{
			input: Dialect(dialect.Postgres).
				Select().
				From(Table("users")).
				Where(And(ContainsFold("name", "Ariel"), ContainsFold("nick", "Bar"))),
			wantQuery: `SELECT * FROM "users" WHERE "name" ILIKE $1 AND "nick" ILIKE $2`,
			wantArgs:  []interface{}{"%ariel%", "%bar%"},
		},
		{
			input: Dialect(dialect.MySQL).
				Select().
				From(Table("users")).
				Where(And(ContainsFold("name", "Ariel"), ContainsFold("nick", "Bar"))),
			wantQuery: "SELECT * FROM `users` WHERE `name` COLLATE utf8mb4_general_ci LIKE ? AND `nick` COLLATE utf8mb4_general_ci LIKE ?",
			wantArgs:  []interface{}{"%ariel%", "%bar%"},
		},
		{
			input: func() Querier {
				s1 := Select().
					From(Table("users")).
					Where(Not(And(EQ("name", "foo"), EQ("age", "bar"))))
				return Queries{With("users_view").As(s1), Select("name").From(Table("users_view"))}
			}(),
			wantQuery: "WITH `users_view` AS (SELECT * FROM `users` WHERE NOT (`name` = ? AND `age` = ?)) SELECT `name` FROM `users_view`",
			wantArgs:  []interface{}{"foo", "bar"},
		},
		{
			input: func() Querier {
				d := Dialect(dialect.Postgres)
				s1 := d.Select().
					From(Table("users")).
					Where(Not(And(EQ("name", "foo"), EQ("age", "bar"))))
				return Queries{d.With("users_view").As(s1), d.Select("name").From(Table("users_view"))}
			}(),
			wantQuery: `WITH "users_view" AS (SELECT * FROM "users" WHERE NOT ("name" = $1 AND "age" = $2)) SELECT "name" FROM "users_view"`,
			wantArgs:  []interface{}{"foo", "bar"},
		},
		{
			input: func() Querier {
				s1 := Select().From(Table("users")).Where(Not(And(EQ("name", "foo"), EQ("age", "bar")))).As("users_view")
				return Select("name").From(s1)
			}(),
			wantQuery: "SELECT `name` FROM (SELECT * FROM `users` WHERE NOT (`name` = ? AND `age` = ?)) AS `users_view`",
			wantArgs:  []interface{}{"foo", "bar"},
		},
		{
			input: func() Querier {
				d := Dialect(dialect.Postgres)
				s1 := d.Select().From(Table("users")).Where(Not(And(EQ("name", "foo"), EQ("age", "bar")))).As("users_view")
				return d.Select("name").From(s1)
			}(),
			wantQuery: `SELECT "name" FROM (SELECT * FROM "users" WHERE NOT ("name" = $1 AND "age" = $2)) AS "users_view"`,
			wantArgs:  []interface{}{"foo", "bar"},
		},
		{
			input: func() Querier {
				t1 := Table("users")
				return Select().
					From(t1).
					Where(In(t1.C("id"), Select("owner_id").From(Table("pets")).Where(EQ("name", "pedro"))))
			}(),
			wantQuery: "SELECT * FROM `users` WHERE `users`.`id` IN (SELECT `owner_id` FROM `pets` WHERE `name` = ?)",
			wantArgs:  []interface{}{"pedro"},
		},
		{
			input: func() Querier {
				t1 := Table("users")
				return Dialect(dialect.Postgres).
					Select().
					From(t1).
					Where(In(t1.C("id"), Select("owner_id").From(Table("pets")).Where(EQ("name", "pedro"))))
			}(),
			wantQuery: `SELECT * FROM "users" WHERE "users"."id" IN (SELECT "owner_id" FROM "pets" WHERE "name" = $1)`,
			wantArgs:  []interface{}{"pedro"},
		},
		{
			input: func() Querier {
				t1 := Table("users")
				return Select().
					From(t1).
					Where(Not(In(t1.C("id"), Select("owner_id").From(Table("pets")).Where(EQ("name", "pedro")))))
			}(),
			wantQuery: "SELECT * FROM `users` WHERE NOT (`users`.`id` IN (SELECT `owner_id` FROM `pets` WHERE `name` = ?))",
			wantArgs:  []interface{}{"pedro"},
		},
		{
			input: func() Querier {
				t1 := Table("users")
				return Dialect(dialect.Postgres).
					Select().
					From(t1).
					Where(Not(In(t1.C("id"), Select("owner_id").From(Table("pets")).Where(EQ("name", "pedro")))))
			}(),
			wantQuery: `SELECT * FROM "users" WHERE NOT ("users"."id" IN (SELECT "owner_id" FROM "pets" WHERE "name" = $1))`,
			wantArgs:  []interface{}{"pedro"},
		},
		{
			input:     Select().Count().From(Table("users")),
			wantQuery: "SELECT COUNT(*) FROM `users`",
		},
		{
			input: Dialect(dialect.Postgres).
				Select().Count().From(Table("users")),
			wantQuery: `SELECT COUNT(*) FROM "users"`,
		},
		{
			input:     Select().Count(Distinct("id")).From(Table("users")),
			wantQuery: "SELECT COUNT(DISTINCT `id`) FROM `users`",
		},
		{
			input: Dialect(dialect.Postgres).
				Select().Count(Distinct("id")).From(Table("users")),
			wantQuery: `SELECT COUNT(DISTINCT "id") FROM "users"`,
		},
		{
			input: func() Querier {
				t1 := Table("users")
				t2 := Select().From(Table("groups"))
				t3 := Select().Count().From(t1).Join(t1).On(t2.C("id"), t1.C("blocked_id"))
				return t3.Count(Distinct(t3.Columns("id", "name")...))
			}(),
			wantQuery: "SELECT COUNT(DISTINCT `t1`.`id`, `t1`.`name`) FROM `users` AS `t1` JOIN `users` AS `t1` ON `groups`.`id` = `t1`.`blocked_id`",
		},
		{
			input: func() Querier {
				d := Dialect(dialect.Postgres)
				t1 := d.Table("users")
				t2 := d.Select().From(Table("groups"))
				t3 := d.Select().Count().From(t1).Join(t1).On(t2.C("id"), t1.C("blocked_id"))
				return t3.Count(Distinct(t3.Columns("id", "name")...))
			}(),
			wantQuery: `SELECT COUNT(DISTINCT "t1"."id", "t1"."name") FROM "users" AS "t1" JOIN "users" AS "t1" ON "groups"."id" = "t1"."blocked_id"`,
		},
		{
			input:     Select(Sum("age"), Min("age")).From(Table("users")),
			wantQuery: "SELECT SUM(`age`), MIN(`age`) FROM `users`",
		},
		{
			input: Dialect(dialect.Postgres).
				Select(Sum("age"), Min("age")).
				From(Table("users")),
			wantQuery: `SELECT SUM("age"), MIN("age") FROM "users"`,
		},
		{
			input: func() Querier {
				t1 := Table("users").As("u")
				return Select(As(Max(t1.C("age")), "max_age")).From(t1)
			}(),
			wantQuery: "SELECT MAX(`u`.`age`) AS `max_age` FROM `users` AS `u`",
		},
		{
			input: func() Querier {
				t1 := Table("users").As("u")
				return Dialect(dialect.Postgres).
					Select(As(Max(t1.C("age")), "max_age")).
					From(t1)
			}(),
			wantQuery: `SELECT MAX("u"."age") AS "max_age" FROM "users" AS "u"`,
		},
		{
			input: Select("name", Count("*")).
				From(Table("users")).
				GroupBy("name"),
			wantQuery: "SELECT `name`, COUNT(*) FROM `users` GROUP BY `name`",
		},
		{
			input: Dialect(dialect.Postgres).
				Select("name", Count("*")).
				From(Table("users")).
				GroupBy("name"),
			wantQuery: `SELECT "name", COUNT(*) FROM "users" GROUP BY "name"`,
		},
		{
			input: Select("name", Count("*")).
				From(Table("users")).
				GroupBy("name").
				OrderBy("name"),
			wantQuery: "SELECT `name`, COUNT(*) FROM `users` GROUP BY `name` ORDER BY `name`",
		},
		{
			input: Dialect(dialect.Postgres).
				Select("name", Count("*")).
				From(Table("users")).
				GroupBy("name").
				OrderBy("name"),
			wantQuery: `SELECT "name", COUNT(*) FROM "users" GROUP BY "name" ORDER BY "name"`,
		},
		{
			input: Select("name", "age", Count("*")).
				From(Table("users")).
				GroupBy("name", "age").
				OrderBy(Desc("name"), "age"),
			wantQuery: "SELECT `name`, `age`, COUNT(*) FROM `users` GROUP BY `name`, `age` ORDER BY `name` DESC, `age`",
		},
		{
			input: Dialect(dialect.Postgres).
				Select("name", "age", Count("*")).
				From(Table("users")).
				GroupBy("name", "age").
				OrderBy(Desc("name"), "age"),
			wantQuery: `SELECT "name", "age", COUNT(*) FROM "users" GROUP BY "name", "age" ORDER BY "name" DESC, "age"`,
		},
		{
			input: Select("*").
				From(Table("users")).
				Limit(1),
			wantQuery: "SELECT * FROM `users` LIMIT 1",
		},
		{
			input: Dialect(dialect.Postgres).
				Select("*").
				From(Table("users")).
				Limit(1),
			wantQuery: `SELECT * FROM "users" LIMIT 1`,
		},
		{
			input:     Select("age").Distinct().From(Table("users")),
			wantQuery: "SELECT DISTINCT `age` FROM `users`",
		},
		{
			input: Dialect(dialect.Postgres).
				Select("age").
				Distinct().
				From(Table("users")),
			wantQuery: `SELECT DISTINCT "age" FROM "users"`,
		},
		{
			input:     Select("age", "name").From(Table("users")).Distinct().OrderBy("name"),
			wantQuery: "SELECT DISTINCT `age`, `name` FROM `users` ORDER BY `name`",
		},
		{
			input: Dialect(dialect.Postgres).
				Select("age", "name").
				From(Table("users")).
				Distinct().
				OrderBy("name"),
			wantQuery: `SELECT DISTINCT "age", "name" FROM "users" ORDER BY "name"`,
		},
		{
			input:     Select("age").From(Table("users")).Where(EQ("name", "foo")).Or().Where(EQ("name", "bar")),
			wantQuery: "SELECT `age` FROM `users` WHERE `name` = ? OR `name` = ?",
			wantArgs:  []interface{}{"foo", "bar"},
		},
		{
			input: Dialect(dialect.Postgres).
				Select("age").
				From(Table("users")).
				Where(EQ("name", "foo")).Or().Where(EQ("name", "bar")),
			wantQuery: `SELECT "age" FROM "users" WHERE "name" = $1 OR "name" = $2`,
			wantArgs:  []interface{}{"foo", "bar"},
		},
		{
			input:     Queries{With("users_view").As(Select().From(Table("users"))), Select().From(Table("users_view"))},
			wantQuery: "WITH `users_view` AS (SELECT * FROM `users`) SELECT * FROM `users_view`",
		},
		{
			input: func() Querier {
				base := Select("*").From(Table("groups"))
				return Queries{With("groups").As(base.Clone().Where(EQ("name", "bar"))), base.Select("age")}
			}(),
			wantQuery: "WITH `groups` AS (SELECT * FROM `groups` WHERE `name` = ?) SELECT `age` FROM `groups`",
			wantArgs:  []interface{}{"bar"},
		},
		{
			input: func() Querier {
				builder := Dialect(dialect.Postgres)
				t1 := builder.Table("groups")
				t2 := builder.Table("users")
				t3 := builder.Table("user_groups")
				t4 := builder.Select(t3.C("id")).
					From(t3).
					Join(t2).
					On(t3.C("id"), t2.C("id2")).
					Where(EQ(t2.C("id"), "baz"))
				return builder.Select().
					From(t1).
					Join(t4).
					On(t1.C("id"), t4.C("id")).Limit(1)
			}(),
			wantQuery: `SELECT * FROM "groups" JOIN (SELECT "user_groups"."id" FROM "user_groups" JOIN "users" AS "t1" ON "user_groups"."id" = "t1"."id2" WHERE "t1"."id" = $1) AS "t1" ON "groups"."id" = "t1"."id" LIMIT 1`,
			wantArgs:  []interface{}{"baz"},
		},
		{
			input: func() Querier {
				t1 := Table("users")
				return Dialect(dialect.Postgres).
					Select().
					From(t1).
					Where(CompositeGT(t1.Columns("id", "name"), 1, "Ariel"))
			}(),
			wantQuery: `SELECT * FROM "users" WHERE ("users"."id", "users"."name") > ($1, $2)`,
			wantArgs:  []interface{}{1, "Ariel"},
		},
		{
			input: func() Querier {
				t1 := Table("users")
				return Dialect(dialect.Postgres).
					Select().
					From(t1).
					Where(And(EQ("name", "Ariel"), CompositeGT(t1.Columns("id", "name"), 1, "Ariel")))
			}(),
			wantQuery: `SELECT * FROM "users" WHERE "name" = $1 AND ("users"."id", "users"."name") > ($2, $3)`,
			wantArgs:  []interface{}{"Ariel", 1, "Ariel"},
		},
		{
			input: func() Querier {
				t1 := Table("users")
				return Dialect(dialect.Postgres).
					Select().
					From(t1).
					Where(And(EQ("name", "Ariel"), Or(EQ("surname", "Doe"), CompositeGT(t1.Columns("id", "name"), 1, "Ariel"))))
			}(),
			wantQuery: `SELECT * FROM "users" WHERE "name" = $1 AND ("surname" = $2 OR ("users"."id", "users"."name") > ($3, $4))`,
			wantArgs:  []interface{}{"Ariel", "Doe", 1, "Ariel"},
		},
		{
			input: func() Querier {
				t1 := Table("users")
				return Dialect(dialect.Postgres).
					Select().
					From(Table("users")).
					Where(And(EQ("name", "Ariel"), CompositeLT(t1.Columns("id", "name"), 1, "Ariel")))
			}(),
			wantQuery: `SELECT * FROM "users" WHERE "name" = $1 AND ("users"."id", "users"."name") < ($2, $3)`,
			wantArgs:  []interface{}{"Ariel", 1, "Ariel"},
		},
		{
			input:     CreateIndex("name_index").Table("users").Column("name"),
			wantQuery: "CREATE INDEX `name_index` ON `users`(`name`)",
		},
		{
			input: Dialect(dialect.Postgres).
				CreateIndex("name_index").
				Table("users").
				Column("name"),
			wantQuery: `CREATE INDEX "name_index" ON "users"("name")`,
		},
		{
			input: Dialect(dialect.Postgres).
				CreateIndex("name_index").
				IfNotExists().
				Table("users").
				Column("name"),
			wantQuery: `CREATE INDEX IF NOT EXISTS "name_index" ON "users"("name")`,
		},
		{
			input: Dialect(dialect.Postgres).
				CreateIndex("name_index").
				IfNotExists().
				Table("users").
				Using("gin").
				Column("name"),
			wantQuery: `CREATE INDEX IF NOT EXISTS "name_index" ON "users" USING "gin"("name")`,
		},
		{
			input: Dialect(dialect.MySQL).
				CreateIndex("name_index").
				IfNotExists().
				Table("users").
				Using("HASH").
				Column("name"),
			wantQuery: "CREATE INDEX IF NOT EXISTS `name_index` ON `users`(`name`) USING HASH",
		},
		{
			input:     CreateIndex("unique_name").Unique().Table("users").Columns("first", "last"),
			wantQuery: "CREATE UNIQUE INDEX `unique_name` ON `users`(`first`, `last`)",
		},
		{
			input: Dialect(dialect.Postgres).
				CreateIndex("unique_name").
				Unique().
				Table("users").
				Columns("first", "last"),
			wantQuery: `CREATE UNIQUE INDEX "unique_name" ON "users"("first", "last")`,
		},
		{
			input:     DropIndex("name_index"),
			wantQuery: "DROP INDEX `name_index`",
		},
		{
			input: Dialect(dialect.Postgres).
				DropIndex("name_index"),
			wantQuery: `DROP INDEX "name_index"`,
		},
		{
			input:     DropIndex("name_index").Table("users"),
			wantQuery: "DROP INDEX `name_index` ON `users`",
		},
		{
			input: Select().
				From(Table("pragma_table_info('t1')").Unquote()).
				OrderBy("pk"),
			wantQuery: "SELECT * FROM pragma_table_info('t1') ORDER BY `pk`",
		},
		{
			input: AlterTable("users").
				AddColumn(Column("spouse").Type("integer").
					Constraint(ForeignKey("user_spouse").
						Reference(Reference().Table("users").Columns("id")).
						OnDelete("SET NULL"))),
			wantQuery: "ALTER TABLE `users` ADD COLUMN `spouse` integer CONSTRAINT user_spouse REFERENCES `users`(`id`) ON DELETE SET NULL",
		},
		{
			input: Dialect(dialect.Postgres).
				Select("*").
				From(Table("users")).
				Where(Or(
					And(EQ("id", 1), InInts("group_id", 2, 3)),
					And(EQ("id", 2), InValues("group_id", 4, 5)),
				)).
				Where(And(
					Or(EQ("a", "a"), And(EQ("b", "b"), EQ("c", "c"))),
					Not(Or(IsNull("d"), NotNull("e"))),
				)).
				Or().
				Where(And(NEQ("f", "f"), NEQ("g", "g"))),
			wantQuery: strings.NewReplacer("\n", "", "\t", "").Replace(`
			SELECT * FROM "users"
 WHERE
	 (
		(("id" = $1 AND "group_id" IN ($2, $3)) OR ("id" = $4 AND "group_id" IN ($5, $6)))
		 AND
		 (("a" = $7 OR ("b" = $8 AND "c" = $9)) AND (NOT ("d" IS NULL OR "e" IS NOT NULL)))
	)
	 OR ("f" <> $10 AND "g" <> $11)`),
			wantArgs: []interface{}{1, 2, 3, 2, 4, 5, "a", "b", "c", "f", "g"},
		},
		{
			input: Dialect(dialect.Postgres).
				Select("*").
				From(Table("test")).
				Where(P(func(b *Builder) {
					b.WriteString("nlevel(").Ident("path").WriteByte(')').WriteOp(OpGT).Arg(1)
				})),
			wantQuery: `SELECT * FROM "test" WHERE nlevel("path") > $1`,
			wantArgs:  []interface{}{1},
		},
		{
			input: Dialect(dialect.Postgres).
				Select("*").
				From(Table("test")).
				Where(P(func(b *Builder) {
					b.WriteString("nlevel(").Ident("path").WriteByte(')').WriteOp(OpGT).Arg(1)
				})),
			wantQuery: `SELECT * FROM "test" WHERE nlevel("path") > $1`,
			wantArgs:  []interface{}{1},
		},
		{
			input: func() Querier {
				t1, t2 := Table("users").Schema("s1"), Table("pets").Schema("s2")
				return Select("*").
					From(t1).Join(t2).
					OnP(P(func(b *Builder) {
						b.Ident(t1.C("id")).WriteOp(OpEQ).Ident(t2.C("owner_id"))
					})).
					Where(EQ(t2.C("name"), "pedro"))
			}(),
			wantQuery: "SELECT * FROM `s1`.`users` JOIN `s2`.`pets` AS `t1` ON `s1`.`users`.`id` = `t1`.`owner_id` WHERE `t1`.`name` = ?",
			wantArgs:  []interface{}{"pedro"},
		},
		{
			input: func() Querier {
				t1, t2 := Table("users").Schema("s1"), Table("pets").Schema("s2")
				sel := Select("*").
					From(t1).Join(t2).
					OnP(P(func(b *Builder) {
						b.Ident(t1.C("id")).WriteOp(OpEQ).Ident(t2.C("owner_id"))
					})).
					Where(EQ(t2.C("name"), "pedro"))
				sel.SetDialect(dialect.SQLite)
				return sel
			}(),
			wantQuery: "SELECT * FROM `users` JOIN `pets` AS `t1` ON `users`.`id` = `t1`.`owner_id` WHERE `t1`.`name` = ?",
			wantArgs:  []interface{}{"pedro"},
		},
		{
			input: Dialect(dialect.Postgres).
				Select("*").
				From(Table("users")).
				Where(ExprP("name = $1", "pedro")).
				Where(P(func(b *Builder) {
					b.Join(Expr("name = $2", "pedro"))
				})).
				Where(EQ("name", "pedro")).
				Where(
					And(
						In(
							"id",
							Select("owner_id").
								From(Table("pets")).
								Where(EQ("name", "luna")),
						),
						EQ("active", true),
					),
				),
			wantQuery: `SELECT * FROM "users" WHERE ((name = $1 AND name = $2) AND "name" = $3) AND ("id" IN (SELECT "owner_id" FROM "pets" WHERE "name" = $4) AND "active")`,
			wantArgs:  []interface{}{"pedro", "pedro", "pedro", "luna"},
		},
		{
			input: func() Querier {
				t1 := Table("users")
				return Dialect(dialect.Postgres).
					Select().
					From(t1).
					Where(ColumnsEQ(t1.C("id1"), t1.C("id2"))).
					Where(ColumnsNEQ(t1.C("id1"), t1.C("id2"))).
					Where(ColumnsGT(t1.C("id1"), t1.C("id2"))).
					Where(ColumnsGTE(t1.C("id1"), t1.C("id2"))).
					Where(ColumnsLT(t1.C("id1"), t1.C("id2"))).
					Where(ColumnsLTE(t1.C("id1"), t1.C("id2")))
			}(),
			wantQuery: strings.ReplaceAll(`
SELECT * FROM "users" 
WHERE (((("users"."id1" = "users"."id2" AND "users"."id1" <> "users"."id2") 
AND "users"."id1" > "users"."id2") AND "users"."id1" >= "users"."id2") 
AND "users"."id1" < "users"."id2") AND "users"."id1" <= "users"."id2"`, "\n", ""),
		},
	}
	for i, tt := range tests {
		t.Run(strconv.Itoa(i), func(t *testing.T) {
			query, args := tt.input.Query()
			require.Equal(t, tt.wantQuery, query)
			require.Equal(t, tt.wantArgs, args)
		})
	}
}

func TestBuilder_Err(t *testing.T) {
	b := Select("i-")
	require.NoError(t, b.Err())
	b.AddError(fmt.Errorf("invalid"))
	require.EqualError(t, b.Err(), "invalid")
	b.AddError(fmt.Errorf("unexpected"))
	require.EqualError(t, b.Err(), "invalid; unexpected")
	b.Where(P(func(builder *Builder) {
		builder.AddError(fmt.Errorf("inner"))
	}))
	_, _ = b.Query()
	require.EqualError(t, b.Err(), "invalid; unexpected; inner")
}

func TestSelector_OrderByExpr(t *testing.T) {
	query, args := Select("*").
		From(Table("users")).
		Where(GT("age", 28)).
		OrderBy("name").
		OrderExpr(Expr("CASE WHEN id=? THEN id WHEN id=? THEN name END DESC", 1, 2)).
		Query()
	require.Equal(t, "SELECT * FROM `users` WHERE `age` > ? ORDER BY `name`, CASE WHEN id=? THEN id WHEN id=? THEN name END DESC", query)
	require.Equal(t, []interface{}{28, 1, 2}, args)
}

func TestSelector_SQLite_Union(t *testing.T) {
	query, args := Dialect(dialect.SQLite).
		Select("*").
		From(Table("users")).
		Where(EQ("active", true)).
		Union(
			Select("*").
				From(Table("old_users1")).
				Where(
					And(
						EQ("is_active", true),
						GT("age", 20),
					),
				),
		).
		UnionAll(
			Select("*").
				From(Table("old_users2")).
				Where(
					And(
						EQ("is_active", "true"),
						LT("age", 18),
					),
				),
		).
		Query()
	require.Equal(t, "SELECT * FROM `users` WHERE `active` = ? UNION SELECT * FROM `old_users1` WHERE `is_active` = ? AND `age` > ? UNION ALL SELECT * FROM `old_users2` WHERE `is_active` = ? AND `age` < ?", query)
	require.Equal(t, []interface{}{true, true, 20, "true", 18}, args)

	t1, t2, t3 := Table("files"), Table("files"), Table("path")
	n := Queries{
		WithRecursive("path", "id", "name", "parent_id").
			As(Select(t1.Columns("id", "name", "parent_id")...).
				From(t1).
				Where(
					And(
						IsNull(t1.C("parent_id")),
						EQ(t1.C("deleted"), false),
					),
				).
				UnionAll(
					Select(t2.Columns("id", "name", "parent_id")...).
						From(t2).
						Join(t3).
						On(t2.C("parent_id"), t3.C("id")).
						Where(
							EQ(t2.C("deleted"), false),
						),
				),
			),
		Select(t3.Columns("id", "name", "parent_id")...).
			From(t3),
	}
	query, args = n.Query()
	require.Equal(t, "WITH RECURSIVE `path`(`id`, `name`, `parent_id`) AS (SELECT `files`.`id`, `files`.`name`, `files`.`parent_id` FROM `files` WHERE `files`.`parent_id` IS NULL AND `files`.`deleted` = ? UNION ALL SELECT `files`.`id`, `files`.`name`, `files`.`parent_id` FROM `files` JOIN `path` AS `t1` ON `files`.`parent_id` = `t1`.`id` WHERE `files`.`deleted` = ?) SELECT `t1`.`id`, `t1`.`name`, `t1`.`parent_id` FROM `path` AS `t1`", query)
	require.Equal(t, []interface{}{false, false}, args)
}

func TestSelector_MySQL_Union(t *testing.T) {
	query, args := Dialect(dialect.MySQL).
		Select("*").
		From(Table("users")).
		Where(EQ("active", true)).
		Union(
			Select("*").
				From(Table("old_users1")).
				Where(
					And(
						EQ("is_active", true),
						GT("age", 20),
					),
				),
		).
		UnionAll(
			Select("*").
				From(Table("old_users2")).
				Where(
					And(
						EQ("is_active", "true"),
						LT("age", 18),
					),
				),
		).
		Query()
	require.Equal(t, "SELECT * FROM `users` WHERE `active` = ? UNION SELECT * FROM `old_users1` WHERE `is_active` = ? AND `age` > ? UNION ALL SELECT * FROM `old_users2` WHERE `is_active` = ? AND `age` < ?", query)
	require.Equal(t, []interface{}{true, true, 20, "true", 18}, args)

	t1, t2, t3 := Table("files"), Table("files"), Table("path")
	n := Queries{
		WithRecursive("path", "id", "name", "parent_id").
			As(Select(t1.Columns("id", "name", "parent_id")...).
				From(t1).
				Where(
					And(
						IsNull(t1.C("parent_id")),
						EQ(t1.C("deleted"), false),
					),
				).
				UnionAll(
					Select(t2.Columns("id", "name", "parent_id")...).
						From(t2).
						Join(t3).
						On(t2.C("parent_id"), t3.C("id")).
						Where(
							EQ(t2.C("deleted"), false),
						),
				),
			),
		Select(t3.Columns("id", "name", "parent_id")...).
			From(t3),
	}
	query, args = n.Query()
	require.Equal(t, "WITH RECURSIVE `path`(`id`, `name`, `parent_id`) AS (SELECT `files`.`id`, `files`.`name`, `files`.`parent_id` FROM `files` WHERE `files`.`parent_id` IS NULL AND `files`.`deleted` = ? UNION ALL SELECT `files`.`id`, `files`.`name`, `files`.`parent_id` FROM `files` JOIN `path` AS `t1` ON `files`.`parent_id` = `t1`.`id` WHERE `files`.`deleted` = ?) SELECT `t1`.`id`, `t1`.`name`, `t1`.`parent_id` FROM `path` AS `t1`", query)
	require.Equal(t, []interface{}{false, false}, args)
}

func TestSelector_PostgreSQL_Union(t *testing.T) {
	query, args := Dialect(dialect.Postgres).
		Select("*").
		From(Table("users")).
		Where(EQ("active", true)).
		Union(
			Select("*").
				From(Table("old_users1")).
				Where(
					And(
						EQ("is_active", true),
						GT("age", 20),
					),
				),
		).
		UnionAll(
			Select("*").
				From(Table("old_users2")).
				Where(
					And(
						EQ("is_active", "true"),
						LT("age", 18),
					),
				),
		).
		Query()
<<<<<<< HEAD
	require.Equal(t, `(SELECT * FROM "users" WHERE "active" = $1) UNION (SELECT * FROM "old_users1" WHERE "is_active" = $2 AND "age" > $3) UNION ALL (SELECT * FROM "old_users2" WHERE "is_active" = $4 AND "age" < $5)`, query)
	require.Equal(t, []interface{}{true, true, 20, "true", 18}, args)
=======
	require.Equal(t, `SELECT * FROM "users" WHERE "active" UNION SELECT * FROM "old_users1" WHERE "is_active" AND "age" > $1 UNION ALL SELECT * FROM "old_users2" WHERE "is_active" = $2 AND "age" < $3`, query)
	require.Equal(t, []interface{}{20, "true", 18}, args)
>>>>>>> cb6e0e06

	t1, t2, t3 := Table("files"), Table("files"), Table("path")
	n := Queries{
		WithRecursive("path", "id", "name", "parent_id").
			As(Select(t1.Columns("id", "name", "parent_id")...).
				From(t1).
				Where(
					And(
						IsNull(t1.C("parent_id")),
						EQ(t1.C("deleted"), false),
					),
				).
				UnionAll(
					Select(t2.Columns("id", "name", "parent_id")...).
						From(t2).
						Join(t3).
						On(t2.C("parent_id"), t3.C("id")).
						Where(
							EQ(t2.C("deleted"), false),
						),
				),
			),
		Select(t3.Columns("id", "name", "parent_id")...).
			From(t3),
	}
	query, args = n.Query()
	require.Equal(t, "WITH RECURSIVE `path`(`id`, `name`, `parent_id`) AS (SELECT `files`.`id`, `files`.`name`, `files`.`parent_id` FROM `files` WHERE `files`.`parent_id` IS NULL AND NOT `files`.`deleted` UNION ALL SELECT `files`.`id`, `files`.`name`, `files`.`parent_id` FROM `files` JOIN `path` AS `t1` ON `files`.`parent_id` = `t1`.`id` WHERE NOT `files`.`deleted`) SELECT `t1`.`id`, `t1`.`name`, `t1`.`parent_id` FROM `path` AS `t1`", query)
	require.Nil(t, args)
}

func TestSelector_SelectExpr(t *testing.T) {
	query, args := SelectExpr(
		Expr("?", "a"),
		ExprFunc(func(b *Builder) {
			b.Ident("first_name").WriteOp(OpAdd).Ident("last_name")
		}),
		ExprFunc(func(b *Builder) {
			b.WriteString("COALESCE(").Ident("age").Comma().Arg(0).WriteByte(')')
		}),
		Expr("?", "b"),
	).From(Table("users")).Query()
	require.Equal(t, "SELECT ?, `first_name` + `last_name`, COALESCE(`age`, ?), ? FROM `users`", query)
	require.Equal(t, []interface{}{"a", 0, "b"}, args)

	query, args = Dialect(dialect.Postgres).
		Select("name").
		AppendSelectExpr(
			Expr("age + $1", 1),
			ExprFunc(func(b *Builder) {
				b.Nested(func(b *Builder) {
					b.WriteString("similarity(").Ident("name").Comma().Arg("A").WriteByte(')')
					b.WriteOp(OpAdd)
					b.WriteString("similarity(").Ident("desc").Comma().Arg("D").WriteByte(')')
				})
				b.WriteString(" AS s")
			}),
			Expr("rank + $4", 10),
		).
		From(Table("users")).
		Query()
	require.Equal(t, `SELECT "name", age + $1, (similarity("name", $2) + similarity("desc", $3)) AS s, rank + $4 FROM "users"`, query)
	require.Equal(t, []interface{}{1, "A", "D", 10}, args)
}

func TestBuilderContext(t *testing.T) {
	type key string
	want := "myval"
	ctx := context.WithValue(context.Background(), key("mykey"), want)
	sel := Dialect(dialect.Postgres).Select().WithContext(ctx)
	if got := sel.Context().Value(key("mykey")).(string); got != want {
		t.Fatalf("expected selector context key to be %q but got %q", want, got)
	}
	if got := sel.Clone().Context().Value(key("mykey")).(string); got != want {
		t.Fatalf("expected cloned selector context key to be %q but got %q", want, got)
	}
}

type point struct {
	xy []float64
	*testing.T
}

// FormatParam implements the sql.ParamFormatter interface.
func (p point) FormatParam(placeholder string, info *StmtInfo) string {
	require.Equal(p.T, dialect.MySQL, info.Dialect)
	return "ST_GeomFromWKB(" + placeholder + ")"
}

// Value implements the driver.Valuer interface.
func (p point) Value() (driver.Value, error) {
	return p.xy, nil
}

func TestParamFormatter(t *testing.T) {
	p := point{xy: []float64{1, 2}, T: t}
	query, args := Dialect(dialect.MySQL).
		Select().
		From(Table("users")).
		Where(EQ("point", p)).
		Query()
	require.Equal(t, "SELECT * FROM `users` WHERE `point` = ST_GeomFromWKB(?)", query)
	require.Equal(t, p, args[0])
}

func TestSelectWithLock(t *testing.T) {
	query, args := Dialect(dialect.MySQL).
		Select().
		From(Table("users")).
		Where(EQ("id", 1)).
		ForUpdate().
		Query()
	require.Equal(t, "SELECT * FROM `users` WHERE `id` = ? FOR UPDATE", query)
	require.Equal(t, 1, args[0])

	query, args = Dialect(dialect.Postgres).
		Select().
		From(Table("users")).
		Where(EQ("id", 1)).
		ForUpdate(WithLockAction(NoWait)).
		Query()
	require.Equal(t, `SELECT * FROM "users" WHERE "id" = $1 FOR UPDATE NOWAIT`, query)
	require.Equal(t, 1, args[0])

	users, pets := Table("users"), Table("pets")
	query, args = Dialect(dialect.Postgres).
		Select().
		From(pets).
		Join(users).
		On(pets.C("owner_id"), users.C("id")).
		Where(EQ("id", 20)).
		ForUpdate(
			WithLockAction(SkipLocked),
			WithLockTables("pets"),
		).
		Query()
	require.Equal(t, `SELECT * FROM "pets" JOIN "users" AS "t1" ON "pets"."owner_id" = "t1"."id" WHERE "id" = $1 FOR UPDATE OF "pets" SKIP LOCKED`, query)
	require.Equal(t, 20, args[0])

	query, args = Dialect(dialect.MySQL).
		Select().
		From(Table("users")).
		Where(EQ("id", 20)).
		ForShare(WithLockClause("LOCK IN SHARE MODE")).
		Query()
	require.Equal(t, "SELECT * FROM `users` WHERE `id` = ? LOCK IN SHARE MODE", query)
	require.Equal(t, 20, args[0])

	s := Dialect(dialect.SQLite).
		Select().
		From(Table("users")).
		Where(EQ("id", 1)).
		ForUpdate()
	s.Query()
	require.EqualError(t, s.Err(), "sql: SELECT .. FOR UPDATE/SHARE not supported in SQLite")
}

func TestSelector_SQLite_UnionOrderBy(t *testing.T) {
	table := Table("users")
	query, _ := Dialect(dialect.SQLite).
		Select("*").
		From(table).
		Where(EQ("active", true)).
		OrderBy(table.C("whenever")).
		Union(Select("*").From(Table("old_users1")).OrderBy(table.C("whatever"))).
		Query()
	require.Equal(t, "SELECT * FROM `users` WHERE `active` = ? ORDER BY `users`.`whenever` UNION SELECT * FROM `old_users1` ORDER BY `users`.`whatever`", query)
}

func TestSelector_MySQL_UnionOrderBy(t *testing.T) {
	table := Table("users")
	query, _ := Dialect(dialect.MySQL).
		Select("*").
		From(table).
		Where(EQ("active", true)).
		OrderBy(table.C("whenever")).
		Union(Select("*").From(Table("old_users1")).OrderBy(table.C("whatever"))).
		Query()
	require.Equal(t, "SELECT * FROM `users` WHERE `active` = ? ORDER BY `users`.`whenever` UNION SELECT * FROM `old_users1` ORDER BY `users`.`whatever`", query)
}

func TestSelector_PostgreSQL_UnionOrderBy(t *testing.T) {
	table := Table("users")
	query, _ := Dialect(dialect.Postgres).
		Select("*").
		From(table).
		Where(EQ("active", true)).
		OrderBy(table.C("whenever")).
		Union(Select("*").From(Table("old_users1")).OrderBy(table.C("whatever"))).
		Query()
<<<<<<< HEAD
	require.Equal(t, `(SELECT * FROM "users" WHERE "active" = $1 ORDER BY "users"."whenever") UNION (SELECT * FROM "old_users1" ORDER BY "users"."whatever")`, query)
=======
	require.Equal(t, `SELECT * FROM "users" WHERE "active" UNION SELECT * FROM "old_users1" ORDER BY "users"."whatever"`, query)
>>>>>>> cb6e0e06
}

func TestUpdateBuilder_SetExpr(t *testing.T) {
	d := Dialect(dialect.Postgres)
	excluded := d.Table("excluded")
	query, args := d.Update("users").
		Set("name", "Ariel").
		Set("active", Expr("NOT(active)")).
		Set("age", Expr(excluded.C("age"))).
		Set("x", ExprFunc(func(b *Builder) {
			b.WriteString(excluded.C("x")).WriteString(" || ' (formerly ' || ").Ident("x").WriteString(" || ')'")
		})).
		Set("y", ExprFunc(func(b *Builder) {
			b.Arg("~").WriteOp(OpAdd).WriteString(excluded.C("y")).WriteOp(OpAdd).Arg("~")
		})).
		Query()
	require.Equal(t, `UPDATE "users" SET "name" = $1, "active" = NOT(active), "age" = "excluded"."age", "x" = "excluded"."x" || ' (formerly ' || "x" || ')', "y" = $2 + "excluded"."y" + $3`, query)
	require.Equal(t, []interface{}{"Ariel", "~", "~"}, args)
}

func TestInsert_OnConflict(t *testing.T) {
	t.Run("Postgres", func(t *testing.T) { // And SQLite.
		query, args := Dialect(dialect.Postgres).
			Insert("users").
			Columns("id", "email", "creation_time").
			Values("1", "user@example.com", 1633279231).
			OnConflict(
				ConflictColumns("email"),
				ConflictWhere(EQ("name", "Ariel")),
				ResolveWithNewValues(),
				// Update all new values excepts id field.
				ResolveWith(func(u *UpdateSet) {
					u.SetIgnore("id")
					u.SetIgnore("creation_time")
					u.Add("version", 1)
				}),
				UpdateWhere(NEQ("updated_at", 0)),
			).
			Query()
		require.Equal(t, `INSERT INTO "users" ("id", "email", "creation_time") VALUES ($1, $2, $3) ON CONFLICT ("email") WHERE "name" = $4 DO UPDATE SET "id" = "users"."id", "email" = "excluded"."email", "creation_time" = "users"."creation_time", "version" = COALESCE("users"."version", 0) + $5 WHERE "users"."updated_at" <> $6`, query)
		require.Equal(t, []interface{}{"1", "user@example.com", 1633279231, "Ariel", 1, 0}, args)

		query, args = Dialect(dialect.Postgres).
			Insert("users").
			Columns("id", "name").
			Values("1", "Mashraki").
			OnConflict(
				ConflictConstraint("users_pkey"),
				DoNothing(),
			).
			Query()
		require.Equal(t, `INSERT INTO "users" ("id", "name") VALUES ($1, $2) ON CONFLICT ON CONSTRAINT "users_pkey" DO NOTHING`, query)
		require.Equal(t, []interface{}{"1", "Mashraki"}, args)

		query, args = Dialect(dialect.Postgres).
			Insert("users").
			Columns("id").
			Values(1).
			OnConflict(
				DoNothing(),
			).
			Query()
		require.Equal(t, `INSERT INTO "users" ("id") VALUES ($1) ON CONFLICT DO NOTHING`, query)
		require.Equal(t, []interface{}{1}, args)

		query, args = Dialect(dialect.Postgres).
			Insert("users").
			Columns("id").
			Values(1).
			OnConflict(
				ConflictColumns("id"),
				ResolveWithIgnore(),
			).
			Query()
		require.Equal(t, `INSERT INTO "users" ("id") VALUES ($1) ON CONFLICT ("id") DO UPDATE SET "id" = "users"."id"`, query)
		require.Equal(t, []interface{}{1}, args)

		query, args = Dialect(dialect.Postgres).
			Insert("users").
			Columns("id", "name").
			Values(1, "Mashraki").
			OnConflict(
				ConflictColumns("name"),
				ResolveWith(func(s *UpdateSet) {
					s.SetExcluded("name")
					s.SetNull("created_at")
				}),
			).
			Query()
		require.Equal(t, `INSERT INTO "users" ("id", "name") VALUES ($1, $2) ON CONFLICT ("name") DO UPDATE SET "created_at" = NULL, "name" = "excluded"."name"`, query)
		require.Equal(t, []interface{}{1, "Mashraki"}, args)
	})

	t.Run("MySQL", func(t *testing.T) {
		query, args := Dialect(dialect.MySQL).
			Insert("users").
			Columns("id", "email").
			Values("1", "user@example.com").
			OnConflict(
				ResolveWithNewValues(),
			).
			Query()
		require.Equal(t, "INSERT INTO `users` (`id`, `email`) VALUES (?, ?) ON DUPLICATE KEY UPDATE `id` = VALUES(`id`), `email` = VALUES(`email`)", query)
		require.Equal(t, []interface{}{"1", "user@example.com"}, args)

		query, args = Dialect(dialect.MySQL).
			Insert("users").
			Columns("id", "email").
			Values("1", "user@example.com").
			OnConflict(
				ResolveWithIgnore(),
			).
			Query()
		require.Equal(t, "INSERT INTO `users` (`id`, `email`) VALUES (?, ?) ON DUPLICATE KEY UPDATE `id` = `users`.`id`, `email` = `users`.`email`", query)
		require.Equal(t, []interface{}{"1", "user@example.com"}, args)

		query, args = Dialect(dialect.MySQL).
			Insert("users").
			Columns("id", "name").
			Values("1", "Mashraki").
			OnConflict(
				ResolveWith(func(s *UpdateSet) {
					s.SetExcluded("name")
					s.SetNull("created_at")
					s.Add("version", 1)
				}),
			).
			Query()
		require.Equal(t, "INSERT INTO `users` (`id`, `name`) VALUES (?, ?) ON DUPLICATE KEY UPDATE `created_at` = NULL, `name` = VALUES(`name`), `version` = COALESCE(`users`.`version`, 0) + ?", query)
		require.Equal(t, []interface{}{"1", "Mashraki", 1}, args)

		query, args = Dialect(dialect.MySQL).
			Insert("users").
			Columns("name").
			Values("Mashraki").
			OnConflict(
				ResolveWithNewValues(),
				ResolveWith(func(s *UpdateSet) {
					s.Set("id", Expr("LAST_INSERT_ID(`id`)"))
				}),
			).
			Query()
		require.Equal(t, "INSERT INTO `users` (`name`) VALUES (?) ON DUPLICATE KEY UPDATE `name` = VALUES(`name`), `id` = LAST_INSERT_ID(`id`)", query)
		require.Equal(t, []interface{}{"Mashraki"}, args)
	})
}

func TestEscapePatterns(t *testing.T) {
	q, args := Dialect(dialect.MySQL).
		Update("users").
		SetNull("name").
		Where(
			Or(
				HasPrefix("nickname", "%a8m%"),
				HasSuffix("nickname", "_alexsn_"),
				Contains("nickname", "\\pedro\\"),
				ContainsFold("nickname", "%AbcD%efg"),
			),
		).
		Query()
	require.Equal(t, "UPDATE `users` SET `name` = NULL WHERE `nickname` LIKE ? OR `nickname` LIKE ? OR `nickname` LIKE ? OR `nickname` COLLATE utf8mb4_general_ci LIKE ?", q)
	require.Equal(t, []interface{}{"\\%a8m\\%%", "%\\_alexsn\\_", "%\\\\pedro\\\\%", "%\\%abcd\\%efg%"}, args)

	q, args = Dialect(dialect.SQLite).
		Update("users").
		SetNull("name").
		Where(
			Or(
				HasPrefix("nickname", "%a8m%"),
				HasSuffix("nickname", "_alexsn_"),
				Contains("nickname", "\\pedro\\"),
				ContainsFold("nickname", "%AbcD%efg"),
			),
		).
		Query()
	require.Equal(t, "UPDATE `users` SET `name` = NULL WHERE `nickname` LIKE ? ESCAPE ? OR `nickname` LIKE ? ESCAPE ? OR `nickname` LIKE ? ESCAPE ? OR LOWER(`nickname`) LIKE ? ESCAPE ?", q)
	require.Equal(t, []interface{}{"\\%a8m\\%%", "\\", "%\\_alexsn\\_", "\\", "%\\\\pedro\\\\%", "\\", "%\\%abcd\\%efg%", "\\"}, args)
}

func TestReusePredicates(t *testing.T) {
	tests := []struct {
		p         *Predicate
		wantQuery string
		wantArgs  []interface{}
	}{
		{
			p:         EQ("active", false),
			wantQuery: `SELECT * FROM "users" WHERE NOT "active"`,
		},
		{
			p: Or(
				EQ("a", "a"),
				EQ("b", "b"),
			),
			wantQuery: `SELECT * FROM "users" WHERE "a" = $1 OR "b" = $2`,
			wantArgs:  []interface{}{"a", "b"},
		},
		{
			p: And(
				EQ("active", true),
				HasPrefix("name", "foo"),
				HasSuffix("name", "bar"),
				Or(
					In("id", Select("oid").From(Table("audit"))),
					In("id", Select("oid").From(Table("history"))),
				),
			),
			wantQuery: `SELECT * FROM "users" WHERE "active" AND "name" LIKE $1 AND "name" LIKE $2 AND ("id" IN (SELECT "oid" FROM "audit") OR "id" IN (SELECT "oid" FROM "history"))`,
			wantArgs:  []interface{}{"foo%", "%bar"},
		},
		{
			p: func() *Predicate {
				t1 := Table("groups")
				pivot := Table("user_groups")
				matches := Select(pivot.C("user_id")).
					From(pivot).
					Join(t1).
					On(pivot.C("group_id"), t1.C("id")).
					Where(EQ(t1.C("name"), "ent"))
				return And(
					GT("balance", 0),
					In("id", matches),
					GT("balance", 100),
				)
			}(),
			wantQuery: `SELECT * FROM "users" WHERE "balance" > $1 AND "id" IN (SELECT "user_groups"."user_id" FROM "user_groups" JOIN "groups" AS "t1" ON "user_groups"."group_id" = "t1"."id" WHERE "t1"."name" = $2) AND "balance" > $3`,
			wantArgs:  []interface{}{0, "ent", 100},
		},
	}
	for _, tt := range tests {
		query, args := Dialect(dialect.Postgres).Select().From(Table("users")).Where(tt.p).Query()
		require.Equal(t, tt.wantQuery, query)
		require.Equal(t, tt.wantArgs, args)
		query, args = Dialect(dialect.Postgres).Select().From(Table("users")).Where(tt.p).Query()
		require.Equal(t, tt.wantQuery, query)
		require.Equal(t, tt.wantArgs, args)
	}
}

func TestBoolPredicates(t *testing.T) {
	t1, t2 := Table("users"), Table("posts")
	query, args := Select().
		From(t1).
		Join(t2).
		On(t1.C("id"), t2.C("author_id")).
		Where(
			And(
				EQ(t1.C("active"), true),
				NEQ(t2.C("deleted"), true),
			),
		).
		Query()
	require.Nil(t, args)
	require.Equal(t, "SELECT * FROM `users` JOIN `posts` AS `t1` ON `users`.`id` = `t1`.`author_id` WHERE `users`.`active` AND NOT `t1`.`deleted`", query)
}

func TestWindowFunction(t *testing.T) {
	posts := Table("posts")
	base := Select(posts.Columns("id", "content", "author_id")...).
		From(posts).
		Where(EQ("active", true))
	with := With("active_posts").
		As(base).
		With("selected_posts").
		As(
			Select().
				AppendSelect("*").
				AppendSelectExprAs(
					RowNumber().PartitionBy("author_id").OrderBy("id").OrderExpr(Expr("f(`s`)")),
					"row_number",
				).
				From(Table("active_posts")),
		)
	query, args := Select("*").From(Table("selected_posts")).Where(LTE("row_number", 2)).Prefix(with).Query()
	require.Equal(t, "WITH `active_posts` AS (SELECT `posts`.`id`, `posts`.`content`, `posts`.`author_id` FROM `posts` WHERE `active`), `selected_posts` AS (SELECT *, (ROW_NUMBER() OVER (PARTITION BY `author_id` ORDER BY `id`, f(`s`))) AS `row_number` FROM `active_posts`) SELECT * FROM `selected_posts` WHERE `row_number` <= ?", query)
	require.Equal(t, []interface{}{2}, args)
}

func TestSelector_UnqualifiedColumns(t *testing.T) {
	t1, t2 := Table("t1"), Table("t2")
	s := Select(t1.C("a"), t2.C("b"))
	require.Equal(t, []string{"`t1`.`a`", "`t2`.`b`"}, s.SelectedColumns())
	require.Equal(t, []string{"a", "b"}, s.UnqualifiedColumns())

	d := Dialect(dialect.Postgres)
	t1, t2 = d.Table("t1"), d.Table("t2")
	s = d.Select(t1.C("a"), t2.C("b"))
	require.Equal(t, []string{`"t1"."a"`, `"t2"."b"`}, s.SelectedColumns())
	require.Equal(t, []string{"a", "b"}, s.UnqualifiedColumns())
}<|MERGE_RESOLUTION|>--- conflicted
+++ resolved
@@ -1603,129 +1603,8 @@
 				),
 		).
 		Query()
-	require.Equal(t, "SELECT * FROM `users` WHERE `active` = ? UNION SELECT * FROM `old_users1` WHERE `is_active` = ? AND `age` > ? UNION ALL SELECT * FROM `old_users2` WHERE `is_active` = ? AND `age` < ?", query)
-	require.Equal(t, []interface{}{true, true, 20, "true", 18}, args)
-
-	t1, t2, t3 := Table("files"), Table("files"), Table("path")
-	n := Queries{
-		WithRecursive("path", "id", "name", "parent_id").
-			As(Select(t1.Columns("id", "name", "parent_id")...).
-				From(t1).
-				Where(
-					And(
-						IsNull(t1.C("parent_id")),
-						EQ(t1.C("deleted"), false),
-					),
-				).
-				UnionAll(
-					Select(t2.Columns("id", "name", "parent_id")...).
-						From(t2).
-						Join(t3).
-						On(t2.C("parent_id"), t3.C("id")).
-						Where(
-							EQ(t2.C("deleted"), false),
-						),
-				),
-			),
-		Select(t3.Columns("id", "name", "parent_id")...).
-			From(t3),
-	}
-	query, args = n.Query()
-	require.Equal(t, "WITH RECURSIVE `path`(`id`, `name`, `parent_id`) AS (SELECT `files`.`id`, `files`.`name`, `files`.`parent_id` FROM `files` WHERE `files`.`parent_id` IS NULL AND `files`.`deleted` = ? UNION ALL SELECT `files`.`id`, `files`.`name`, `files`.`parent_id` FROM `files` JOIN `path` AS `t1` ON `files`.`parent_id` = `t1`.`id` WHERE `files`.`deleted` = ?) SELECT `t1`.`id`, `t1`.`name`, `t1`.`parent_id` FROM `path` AS `t1`", query)
-	require.Equal(t, []interface{}{false, false}, args)
-}
-
-func TestSelector_MySQL_Union(t *testing.T) {
-	query, args := Dialect(dialect.MySQL).
-		Select("*").
-		From(Table("users")).
-		Where(EQ("active", true)).
-		Union(
-			Select("*").
-				From(Table("old_users1")).
-				Where(
-					And(
-						EQ("is_active", true),
-						GT("age", 20),
-					),
-				),
-		).
-		UnionAll(
-			Select("*").
-				From(Table("old_users2")).
-				Where(
-					And(
-						EQ("is_active", "true"),
-						LT("age", 18),
-					),
-				),
-		).
-		Query()
-	require.Equal(t, "SELECT * FROM `users` WHERE `active` = ? UNION SELECT * FROM `old_users1` WHERE `is_active` = ? AND `age` > ? UNION ALL SELECT * FROM `old_users2` WHERE `is_active` = ? AND `age` < ?", query)
-	require.Equal(t, []interface{}{true, true, 20, "true", 18}, args)
-
-	t1, t2, t3 := Table("files"), Table("files"), Table("path")
-	n := Queries{
-		WithRecursive("path", "id", "name", "parent_id").
-			As(Select(t1.Columns("id", "name", "parent_id")...).
-				From(t1).
-				Where(
-					And(
-						IsNull(t1.C("parent_id")),
-						EQ(t1.C("deleted"), false),
-					),
-				).
-				UnionAll(
-					Select(t2.Columns("id", "name", "parent_id")...).
-						From(t2).
-						Join(t3).
-						On(t2.C("parent_id"), t3.C("id")).
-						Where(
-							EQ(t2.C("deleted"), false),
-						),
-				),
-			),
-		Select(t3.Columns("id", "name", "parent_id")...).
-			From(t3),
-	}
-	query, args = n.Query()
-	require.Equal(t, "WITH RECURSIVE `path`(`id`, `name`, `parent_id`) AS (SELECT `files`.`id`, `files`.`name`, `files`.`parent_id` FROM `files` WHERE `files`.`parent_id` IS NULL AND `files`.`deleted` = ? UNION ALL SELECT `files`.`id`, `files`.`name`, `files`.`parent_id` FROM `files` JOIN `path` AS `t1` ON `files`.`parent_id` = `t1`.`id` WHERE `files`.`deleted` = ?) SELECT `t1`.`id`, `t1`.`name`, `t1`.`parent_id` FROM `path` AS `t1`", query)
-	require.Equal(t, []interface{}{false, false}, args)
-}
-
-func TestSelector_PostgreSQL_Union(t *testing.T) {
-	query, args := Dialect(dialect.Postgres).
-		Select("*").
-		From(Table("users")).
-		Where(EQ("active", true)).
-		Union(
-			Select("*").
-				From(Table("old_users1")).
-				Where(
-					And(
-						EQ("is_active", true),
-						GT("age", 20),
-					),
-				),
-		).
-		UnionAll(
-			Select("*").
-				From(Table("old_users2")).
-				Where(
-					And(
-						EQ("is_active", "true"),
-						LT("age", 18),
-					),
-				),
-		).
-		Query()
-<<<<<<< HEAD
-	require.Equal(t, `(SELECT * FROM "users" WHERE "active" = $1) UNION (SELECT * FROM "old_users1" WHERE "is_active" = $2 AND "age" > $3) UNION ALL (SELECT * FROM "old_users2" WHERE "is_active" = $4 AND "age" < $5)`, query)
-	require.Equal(t, []interface{}{true, true, 20, "true", 18}, args)
-=======
-	require.Equal(t, `SELECT * FROM "users" WHERE "active" UNION SELECT * FROM "old_users1" WHERE "is_active" AND "age" > $1 UNION ALL SELECT * FROM "old_users2" WHERE "is_active" = $2 AND "age" < $3`, query)
+	require.Equal(t, "SELECT * FROM `users` WHERE `active` UNION SELECT * FROM `old_users1` WHERE `is_active` AND `age` > ? UNION ALL SELECT * FROM `old_users2` WHERE `is_active` = ? AND `age` < ?", query)
 	require.Equal(t, []interface{}{20, "true", 18}, args)
->>>>>>> cb6e0e06
 
 	t1, t2, t3 := Table("files"), Table("files"), Table("path")
 	n := Queries{
@@ -1756,6 +1635,123 @@
 	require.Nil(t, args)
 }
 
+func TestSelector_MySQL_Union(t *testing.T) {
+	query, args := Dialect(dialect.MySQL).
+		Select("*").
+		From(Table("users")).
+		Where(EQ("active", true)).
+		Union(
+			Select("*").
+				From(Table("old_users1")).
+				Where(
+					And(
+						EQ("is_active", true),
+						GT("age", 20),
+					),
+				),
+		).
+		UnionAll(
+			Select("*").
+				From(Table("old_users2")).
+				Where(
+					And(
+						EQ("is_active", "true"),
+						LT("age", 18),
+					),
+				),
+		).
+		Query()
+	require.Equal(t, "SELECT * FROM `users` WHERE `active` UNION SELECT * FROM `old_users1` WHERE `is_active` AND `age` > ? UNION ALL SELECT * FROM `old_users2` WHERE `is_active` = ? AND `age` < ?", query)
+	require.Equal(t, []interface{}{20, "true", 18}, args)
+
+	t1, t2, t3 := Table("files"), Table("files"), Table("path")
+	n := Queries{
+		WithRecursive("path", "id", "name", "parent_id").
+			As(Select(t1.Columns("id", "name", "parent_id")...).
+				From(t1).
+				Where(
+					And(
+						IsNull(t1.C("parent_id")),
+						EQ(t1.C("deleted"), false),
+					),
+				).
+				UnionAll(
+					Select(t2.Columns("id", "name", "parent_id")...).
+						From(t2).
+						Join(t3).
+						On(t2.C("parent_id"), t3.C("id")).
+						Where(
+							EQ(t2.C("deleted"), false),
+						),
+				),
+			),
+		Select(t3.Columns("id", "name", "parent_id")...).
+			From(t3),
+	}
+	query, args = n.Query()
+	require.Equal(t, "WITH RECURSIVE `path`(`id`, `name`, `parent_id`) AS (SELECT `files`.`id`, `files`.`name`, `files`.`parent_id` FROM `files` WHERE `files`.`parent_id` IS NULL AND NOT `files`.`deleted` UNION ALL SELECT `files`.`id`, `files`.`name`, `files`.`parent_id` FROM `files` JOIN `path` AS `t1` ON `files`.`parent_id` = `t1`.`id` WHERE NOT `files`.`deleted`) SELECT `t1`.`id`, `t1`.`name`, `t1`.`parent_id` FROM `path` AS `t1`", query)
+	require.Nil(t, args)
+}
+
+func TestSelector_PostgreSQL_Union(t *testing.T) {
+	query, args := Dialect(dialect.Postgres).
+		Select("*").
+		From(Table("users")).
+		Where(EQ("active", true)).
+		Union(
+			Select("*").
+				From(Table("old_users1")).
+				Where(
+					And(
+						EQ("is_active", true),
+						GT("age", 20),
+					),
+				),
+		).
+		UnionAll(
+			Select("*").
+				From(Table("old_users2")).
+				Where(
+					And(
+						EQ("is_active", "true"),
+						LT("age", 18),
+					),
+				),
+		).
+		Query()
+
+	require.Equal(t, `(SELECT * FROM "users" WHERE "active") UNION (SELECT * FROM "old_users1" WHERE "is_active" AND "age" > $1) UNION ALL (SELECT * FROM "old_users2" WHERE "is_active" = $2 AND "age" < $3)`, query)
+	require.Equal(t, []interface{}{20, "true", 18}, args)
+
+	t1, t2, t3 := Table("files"), Table("files"), Table("path")
+	n := Queries{
+		WithRecursive("path", "id", "name", "parent_id").
+			As(Select(t1.Columns("id", "name", "parent_id")...).
+				From(t1).
+				Where(
+					And(
+						IsNull(t1.C("parent_id")),
+						EQ(t1.C("deleted"), false),
+					),
+				).
+				UnionAll(
+					Select(t2.Columns("id", "name", "parent_id")...).
+						From(t2).
+						Join(t3).
+						On(t2.C("parent_id"), t3.C("id")).
+						Where(
+							EQ(t2.C("deleted"), false),
+						),
+				),
+			),
+		Select(t3.Columns("id", "name", "parent_id")...).
+			From(t3),
+	}
+	query, args = n.Query()
+	require.Equal(t, "WITH RECURSIVE `path`(`id`, `name`, `parent_id`) AS (SELECT `files`.`id`, `files`.`name`, `files`.`parent_id` FROM `files` WHERE `files`.`parent_id` IS NULL AND NOT `files`.`deleted` UNION ALL SELECT `files`.`id`, `files`.`name`, `files`.`parent_id` FROM `files` JOIN `path` AS `t1` ON `files`.`parent_id` = `t1`.`id` WHERE NOT `files`.`deleted`) SELECT `t1`.`id`, `t1`.`name`, `t1`.`parent_id` FROM `path` AS `t1`", query)
+	require.Nil(t, args)
+}
+
 func TestSelector_SelectExpr(t *testing.T) {
 	query, args := SelectExpr(
 		Expr("?", "a"),
@@ -1891,7 +1887,7 @@
 		OrderBy(table.C("whenever")).
 		Union(Select("*").From(Table("old_users1")).OrderBy(table.C("whatever"))).
 		Query()
-	require.Equal(t, "SELECT * FROM `users` WHERE `active` = ? ORDER BY `users`.`whenever` UNION SELECT * FROM `old_users1` ORDER BY `users`.`whatever`", query)
+	require.Equal(t, "SELECT * FROM `users` WHERE `active` ORDER BY `users`.`whenever` UNION SELECT * FROM `old_users1` ORDER BY `users`.`whatever`", query)
 }
 
 func TestSelector_MySQL_UnionOrderBy(t *testing.T) {
@@ -1903,7 +1899,7 @@
 		OrderBy(table.C("whenever")).
 		Union(Select("*").From(Table("old_users1")).OrderBy(table.C("whatever"))).
 		Query()
-	require.Equal(t, "SELECT * FROM `users` WHERE `active` = ? ORDER BY `users`.`whenever` UNION SELECT * FROM `old_users1` ORDER BY `users`.`whatever`", query)
+	require.Equal(t, "SELECT * FROM `users` WHERE `active` ORDER BY `users`.`whenever` UNION SELECT * FROM `old_users1` ORDER BY `users`.`whatever`", query)
 }
 
 func TestSelector_PostgreSQL_UnionOrderBy(t *testing.T) {
@@ -1915,11 +1911,7 @@
 		OrderBy(table.C("whenever")).
 		Union(Select("*").From(Table("old_users1")).OrderBy(table.C("whatever"))).
 		Query()
-<<<<<<< HEAD
-	require.Equal(t, `(SELECT * FROM "users" WHERE "active" = $1 ORDER BY "users"."whenever") UNION (SELECT * FROM "old_users1" ORDER BY "users"."whatever")`, query)
-=======
-	require.Equal(t, `SELECT * FROM "users" WHERE "active" UNION SELECT * FROM "old_users1" ORDER BY "users"."whatever"`, query)
->>>>>>> cb6e0e06
+	require.Equal(t, `(SELECT * FROM "users" WHERE "active" ORDER BY "users"."whenever") UNION (SELECT * FROM "old_users1" ORDER BY "users"."whatever")`, query)
 }
 
 func TestUpdateBuilder_SetExpr(t *testing.T) {
