--- conflicted
+++ resolved
@@ -22,13 +22,9 @@
 		"Error 1062",                 // MySQL
 		"violates unique constraint", // Postgres
 		"UNIQUE constraint failed",   // SQLite
-<<<<<<< HEAD
 		"UNIQUE KEY",   // mssql
 	}
 	for _, s := range uniquenessErrors {
-=======
-	} {
->>>>>>> 311d7606
 		if strings.Contains(err.Error(), s) {
 			return true
 		}
